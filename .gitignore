out
*.so
*.pyc
.config
.config.old
<<<<<<< HEAD
*.map
*.pdf
*.log
*.elf
*.bin

lib/hub-ctrl/hub-ctrl
.idea
klippy/.version
lib/bossac/bin
lib/bossac/obj
=======
klippy/.version
>>>>>>> 020ca5ac
<|MERGE_RESOLUTION|>--- conflicted
+++ resolved
@@ -3,18 +3,14 @@
 *.pyc
 .config
 .config.old
-<<<<<<< HEAD
+klippy/.version
+
 *.map
 *.pdf
 *.log
 *.elf
 *.bin
-
 lib/hub-ctrl/hub-ctrl
 .idea
-klippy/.version
 lib/bossac/bin
-lib/bossac/obj
-=======
-klippy/.version
->>>>>>> 020ca5ac
+lib/bossac/obj
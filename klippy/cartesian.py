# Code for handling the kinematics of cartesian robots
#
# Copyright (C) 2016  Kevin O'Connor <kevin@koconnor.net>
#
# This file may be distributed under the terms of the GNU GPLv3 license.
import logging
import stepper, homing

StepList = (0, 1, 2)

class CartKinematics:
    name = "cartesian"
    def __init__(self, toolhead, printer, config):
        self.steppers = [stepper.LookupMultiHomingStepper(
            printer, config.getsection('stepper_' + n))
                         for n in ['x', 'y', 'z']]
        max_velocity, max_accel = toolhead.get_max_velocity()
        self.max_z_velocity = config.getfloat(
            'max_z_velocity', max_velocity, above=0., maxval=max_velocity)
        self.max_z_accel = config.getfloat(
            'max_z_accel', max_accel, above=0., maxval=max_accel)
        self.require_home_after_motor_off = config.getboolean(
            'require_home_after_motor_off', True)
        self.need_motor_enable = True
        self.limits = [(1.0, -1.0)] * 3
        # Setup stepper max halt velocity
        max_halt_velocity = toolhead.get_max_axis_halt()
        self.steppers[0].set_max_jerk(max_halt_velocity, max_accel)
        self.steppers[1].set_max_jerk(max_halt_velocity, max_accel)
        self.steppers[2].set_max_jerk(
            min(max_halt_velocity, self.max_z_velocity), max_accel)
<<<<<<< HEAD
    def set_homing_offset(self, offsets):
        for s in self.steppers:
            try:
                s.set_homing_offset(offsets[s.name])
            except (KeyError):
                pass
=======
    def get_steppers(self):
        return list(self.steppers)
>>>>>>> ef09ac5a
    def set_position(self, newpos):
        for i in StepList:
            self.steppers[i].set_position(newpos[i])
    def home(self, homing_state):
        # Each axis is homed independently and in order
        for axis in homing_state.get_axes():
            s = self.steppers[axis]
            self.limits[axis] = (s.position_min, s.position_max)
            # Determine moves
            if s.homing_positive_dir:
                pos = s.position_endstop - 1.5*(
                    s.position_endstop - s.position_min)
                rpos = s.position_endstop - s.homing_retract_dist
                r2pos = rpos - s.homing_retract_dist
            else:
                pos = s.position_endstop + 1.5*(
                    s.position_max - s.position_endstop)
                rpos = s.position_endstop + s.homing_retract_dist
                r2pos = rpos + s.homing_retract_dist
            # Initial homing
            homing_speed = s.get_homing_speed()
            homepos = [None, None, None, None]
            # Set Z homing position if defined
            homing_state.retract([s.homing_pos_x, # X axis position
                                  s.homing_pos_y, # Y axis position
                                  None, None],
                                 self.steppers[0].get_homing_speed())
            homepos[axis] = s.position_endstop
            coord = [None, None, None, None]
            coord[axis] = pos
            homing_state.home(coord, homepos, s.get_endstops(), homing_speed)
            # Retract
            coord[axis] = rpos
            homing_state.retract(coord, homing_speed)
            # Home again
            coord[axis] = r2pos
            homing_state.home(coord, homepos, s.get_endstops(),
                              homing_speed/2.0, second_home=True)
            # Set final homed position
            coord[axis] = s.position_endstop + s.get_homed_offset()
            homing_state.set_homed_position(coord)
<<<<<<< HEAD
            if axis == 2 and s.retract_after_home is True:
                # Retract
                coord[axis] = rpos
                homing_state.retract(list(coord), homing_speed)
    def query_endstops(self, print_time, query_flags):
        return homing.query_endstops(print_time, query_flags, self.steppers)
=======
>>>>>>> ef09ac5a
    def motor_off(self, print_time):
        if self.require_home_after_motor_off is True:
            self.limits = [(1.0, -1.0)] * 3
        for stepper in self.steppers:
            stepper.motor_enable(print_time, 0)
        self.need_motor_enable = True
    def _check_motor_enable(self, print_time, move):
        need_motor_enable = False
        for i in StepList:
            if move.axes_d[i]:
                self.steppers[i].motor_enable(print_time, 1)
            need_motor_enable |= self.steppers[i].need_motor_enable
        self.need_motor_enable = need_motor_enable
    def _check_endstops(self, move):
        end_pos = move.end_pos
        for i in StepList:
            if (move.axes_d[i] and (end_pos[i] < self.limits[i][0] or end_pos[i] > self.limits[i][1])):
                if self.limits[i][0] > self.limits[i][1]:
                    raise homing.EndstopMoveError(
                        end_pos, "Must home axis first")
                raise homing.EndstopMoveError(end_pos)
    def is_homed(self):
        ret = [1, 1, 1]
        for i in StepList:
            if self.limits[i][0] > self.limits[i][1]:
                ret[i] = 0
        return ret
    def check_move(self, move):
        limits = self.limits
        xpos, ypos = move.end_pos[:2]
        if (xpos < limits[0][0] or xpos > limits[0][1]
            or ypos < limits[1][0] or ypos > limits[1][1]):
            self._check_endstops(move)
        if not move.axes_d[2]:
            # Normal XY move - use defaults
            return
        # Move with Z - update velocity and accel for slower Z axis
        self._check_endstops(move)
        z_ratio = move.move_d / abs(move.axes_d[2])
        move.limit_speed(
            self.max_z_velocity * z_ratio, self.max_z_accel * z_ratio)
    def move(self, print_time, move):
        if self.need_motor_enable:
            self._check_motor_enable(print_time, move)
        for i in StepList:
            axis_d = move.axes_d[i]
            if not axis_d:
                continue
            step_const = self.steppers[i].step_const
            move_time = print_time
            start_pos = move.start_pos[i]
            axis_r = abs(axis_d) / move.move_d
            accel = move.accel * axis_r
            cruise_v = move.cruise_v * axis_r

            # Acceleration steps
            if move.accel_r:
                accel_d = move.accel_r * axis_d
                step_const(move_time, start_pos, accel_d,
                           move.start_v * axis_r, accel)
                start_pos += accel_d
                move_time += move.accel_t
            # Cruising steps
            if move.cruise_r:
                cruise_d = move.cruise_r * axis_d
                step_const(move_time, start_pos, cruise_d, cruise_v, 0.)
                start_pos += cruise_d
                move_time += move.cruise_t
            # Deceleration steps
            if move.decel_r:
                decel_d = move.decel_r * axis_d
                step_const(move_time, start_pos, decel_d, cruise_v, -accel)<|MERGE_RESOLUTION|>--- conflicted
+++ resolved
@@ -29,17 +29,14 @@
         self.steppers[1].set_max_jerk(max_halt_velocity, max_accel)
         self.steppers[2].set_max_jerk(
             min(max_halt_velocity, self.max_z_velocity), max_accel)
-<<<<<<< HEAD
     def set_homing_offset(self, offsets):
         for s in self.steppers:
             try:
                 s.set_homing_offset(offsets[s.name])
             except (KeyError):
                 pass
-=======
     def get_steppers(self):
         return list(self.steppers)
->>>>>>> ef09ac5a
     def set_position(self, newpos):
         for i in StepList:
             self.steppers[i].set_position(newpos[i])
@@ -81,15 +78,10 @@
             # Set final homed position
             coord[axis] = s.position_endstop + s.get_homed_offset()
             homing_state.set_homed_position(coord)
-<<<<<<< HEAD
             if axis == 2 and s.retract_after_home is True:
                 # Retract
                 coord[axis] = rpos
                 homing_state.retract(list(coord), homing_speed)
-    def query_endstops(self, print_time, query_flags):
-        return homing.query_endstops(print_time, query_flags, self.steppers)
-=======
->>>>>>> ef09ac5a
     def motor_off(self, print_time):
         if self.require_home_after_motor_off is True:
             self.limits = [(1.0, -1.0)] * 3

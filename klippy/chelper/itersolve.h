#ifndef ITERSOLVE_H
#define ITERSOLVE_H

#include <stdint.h> // int32_t

enum {
    AF_X = 1 << 0, AF_Y = 1 << 1, AF_Z = 1 <<2,
};

struct stepper_kinematics;
struct move;
typedef double (*sk_calc_callback)(struct stepper_kinematics *sk, struct move *m
                                   , double move_time);
typedef void (*sk_post_callback)(struct stepper_kinematics *sk);
struct stepper_kinematics {
    double step_dist, commanded_pos;
    struct stepcompress *sc;

    double last_flush_time;
    struct trapq *tq;
    int active_flags;

    sk_calc_callback calc_position_cb;
    sk_post_callback post_cb;
};

<<<<<<< HEAD
int32_t itersolve_gen_steps(struct stepper_kinematics *sk, struct move *m);
int32_t itersolve_gen_steps_tmc5x(struct stepper_kinematics *sk, struct move *m);
=======
int32_t itersolve_generate_steps(struct stepper_kinematics *sk
                                 , double flush_time);
double itersolve_check_active(struct stepper_kinematics *sk, double flush_time);
void itersolve_set_trapq(struct stepper_kinematics *sk, struct trapq *tq);
>>>>>>> bdc7383e
void itersolve_set_stepcompress(struct stepper_kinematics *sk
                                , struct stepcompress *sc, double step_dist);
double itersolve_calc_position_from_coord(struct stepper_kinematics *sk
                                          , double x, double y, double z);
void itersolve_set_commanded_pos(struct stepper_kinematics *sk, double pos);
double itersolve_get_commanded_pos(struct stepper_kinematics *sk);

#endif // itersolve.h<|MERGE_RESOLUTION|>--- conflicted
+++ resolved
@@ -24,15 +24,10 @@
     sk_post_callback post_cb;
 };
 
-<<<<<<< HEAD
-int32_t itersolve_gen_steps(struct stepper_kinematics *sk, struct move *m);
-int32_t itersolve_gen_steps_tmc5x(struct stepper_kinematics *sk, struct move *m);
-=======
 int32_t itersolve_generate_steps(struct stepper_kinematics *sk
                                  , double flush_time);
 double itersolve_check_active(struct stepper_kinematics *sk, double flush_time);
 void itersolve_set_trapq(struct stepper_kinematics *sk, struct trapq *tq);
->>>>>>> bdc7383e
 void itersolve_set_stepcompress(struct stepper_kinematics *sk
                                 , struct stepcompress *sc, double step_dist);
 double itersolve_calc_position_from_coord(struct stepper_kinematics *sk
@@ -40,4 +35,6 @@
 void itersolve_set_commanded_pos(struct stepper_kinematics *sk, double pos);
 double itersolve_get_commanded_pos(struct stepper_kinematics *sk);
 
+int32_t itersolve_gen_steps_tmc5x(struct stepper_kinematics *sk, struct move *m);
+
 #endif // itersolve.h
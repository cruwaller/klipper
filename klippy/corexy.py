# Code for handling the kinematics of corexy robots
#
# Copyright (C) 2017  Kevin O'Connor <kevin@koconnor.net>
#
# This file may be distributed under the terms of the GNU GPLv3 license.
import logging, math
import stepper, homing

StepList = (0, 1, 2)

class CoreXYKinematics:
    name = "coreXY"
    def __init__(self, toolhead, printer, config):
        self.steppers = [
            stepper.PrinterHomingStepper(
                printer, config.getsection('stepper_x')),
            stepper.PrinterHomingStepper(
                printer, config.getsection('stepper_y')),
            stepper.LookupMultiHomingStepper(
                printer, config.getsection('stepper_z'))]
        self.steppers[0].mcu_endstop.add_stepper(self.steppers[1].mcu_stepper)
        self.steppers[1].mcu_endstop.add_stepper(self.steppers[0].mcu_stepper)
        max_velocity, max_accel = toolhead.get_max_velocity()
        self.max_z_velocity = config.getfloat(
            'max_z_velocity', max_velocity, above=0., maxval=max_velocity)
        self.max_z_accel = config.getfloat(
            'max_z_accel', max_accel, above=0., maxval=max_accel)
        self.require_home_after_motor_off = config.getboolean(
            'require_home_after_motor_off', True)
        self.need_motor_enable = True
        self.limits = [(1.0, -1.0)] * 3
        # Setup stepper max halt velocity
        max_halt_velocity = toolhead.get_max_axis_halt()
        max_xy_halt_velocity = max_halt_velocity * math.sqrt(2.)
        self.steppers[0].set_max_jerk(max_xy_halt_velocity, max_accel)
        self.steppers[1].set_max_jerk(max_xy_halt_velocity, max_accel)
        self.steppers[2].set_max_jerk(
            min(max_halt_velocity, self.max_z_velocity), self.max_z_accel)
<<<<<<< HEAD
    def set_homing_offset(self, offsets):
        for s in self.steppers:
            try:
                s.set_homing_offset(offsets[s.name])
            except (KeyError):
                pass
=======
    def get_steppers(self):
        return list(self.steppers)
>>>>>>> ef09ac5a
    def set_position(self, newpos):
        pos = (newpos[0] + newpos[1], newpos[0] - newpos[1], newpos[2])
        for i in StepList:
            self.steppers[i].set_position(pos[i])
    def home(self, homing_state):
        # Each axis is homed independently and in order
        for axis in homing_state.get_axes():
            s = self.steppers[axis]
            self.limits[axis] = (s.position_min, s.position_max)
            # Determine moves
            if s.homing_positive_dir:
                pos = s.position_endstop - 1.5*(
                    s.position_endstop - s.position_min)
                rpos = s.position_endstop - s.homing_retract_dist
                r2pos = rpos - s.homing_retract_dist
            else:
                pos = s.position_endstop + 1.5*(
                    s.position_max - s.position_endstop)
                rpos = s.position_endstop + s.homing_retract_dist
                r2pos = rpos + s.homing_retract_dist
            # Initial homing
            homing_speed = s.get_homing_speed()
            homepos = [None, None, None, None]
            # Set Z homing position if defined
            homing_state.retract([s.homing_pos_x, # X axis position
                                  s.homing_pos_y, # Y axis position
                                  None, None],
                                 self.steppers[0].get_homing_speed())
            homepos[axis] = s.position_endstop
            coord = [None, None, None, None]
            coord[axis] = pos
            homing_state.home(coord, homepos, s.get_endstops(), homing_speed)
            # Retract
            coord[axis] = rpos
            homing_state.retract(coord, homing_speed)
            # Home again
            coord[axis] = r2pos
            homing_state.home(coord, homepos, s.get_endstops(),
                              homing_speed/2.0, second_home=True)
            if axis == 2:
                # Support endstop phase detection on Z axis
                coord[axis] = s.position_endstop + s.get_homed_offset()
                homing_state.set_homed_position(coord)
<<<<<<< HEAD
                if s.retract_after_home is True:
                    # Retract
                    coord[axis] = rpos
                    homing_state.retract(list(coord), homing_speed)
    def query_endstops(self, print_time, query_flags):
        return homing.query_endstops(print_time, query_flags, self.steppers)
=======
>>>>>>> ef09ac5a
    def motor_off(self, print_time):
        if self.require_home_after_motor_off is True:
            self.limits = [(1.0, -1.0)] * 3
        for stepper in self.steppers:
            stepper.motor_enable(print_time, 0)
        self.need_motor_enable = True
    def _check_motor_enable(self, print_time, move):
        if move.axes_d[0] or move.axes_d[1]:
            self.steppers[0].motor_enable(print_time, 1)
            self.steppers[1].motor_enable(print_time, 1)
        if move.axes_d[2]:
            self.steppers[2].motor_enable(print_time, 1)
        need_motor_enable = False
        for i in StepList:
            need_motor_enable |= self.steppers[i].need_motor_enable
        self.need_motor_enable = need_motor_enable
    def _check_endstops(self, move):
        end_pos = move.end_pos
        for i in StepList:
            if (move.axes_d[i]
                and (end_pos[i] < self.limits[i][0]
                     or end_pos[i] > self.limits[i][1])):
                if self.limits[i][0] > self.limits[i][1]:
                    raise homing.EndstopMoveError(
                        end_pos, "Must home axis first")
                raise homing.EndstopMoveError(end_pos)
    def check_move(self, move):
        limits = self.limits
        xpos, ypos = move.end_pos[:2]
        if (xpos < limits[0][0] or xpos > limits[0][1]
            or ypos < limits[1][0] or ypos > limits[1][1]):
            self._check_endstops(move)
        if not move.axes_d[2]:
            # Normal XY move - use defaults
            return
        # Move with Z - update velocity and accel for slower Z axis
        self._check_endstops(move)
        z_ratio = move.move_d / abs(move.axes_d[2])
        move.limit_speed(
            self.max_z_velocity * z_ratio, self.max_z_accel * z_ratio)
    def move(self, print_time, move):
        if self.need_motor_enable:
            self._check_motor_enable(print_time, move)
        sxp = move.start_pos[0]
        syp = move.start_pos[1]
        move_start_pos = (sxp + syp, sxp - syp, move.start_pos[2])
        exp = move.end_pos[0]
        eyp = move.end_pos[1]
        axes_d = ((exp + eyp) - move_start_pos[0],
                  (exp - eyp) - move_start_pos[1], move.axes_d[2])
        for i in StepList:
            axis_d = axes_d[i]
            if not axis_d:
                continue
            step_const = self.steppers[i].step_const
            move_time = print_time
            start_pos = move_start_pos[i]
            axis_r = abs(axis_d) / move.move_d
            accel = move.accel * axis_r
            cruise_v = move.cruise_v * axis_r

            # Acceleration steps
            if move.accel_r:
                accel_d = move.accel_r * axis_d
                step_const(move_time, start_pos, accel_d,
                           move.start_v * axis_r, accel)
                start_pos += accel_d
                move_time += move.accel_t
            # Cruising steps
            if move.cruise_r:
                cruise_d = move.cruise_r * axis_d
                step_const(move_time, start_pos, cruise_d, cruise_v, 0.)
                start_pos += cruise_d
                move_time += move.cruise_t
            # Deceleration steps
            if move.decel_r:
                decel_d = move.decel_r * axis_d
                step_const(move_time, start_pos, decel_d, cruise_v, -accel)<|MERGE_RESOLUTION|>--- conflicted
+++ resolved
@@ -36,17 +36,14 @@
         self.steppers[1].set_max_jerk(max_xy_halt_velocity, max_accel)
         self.steppers[2].set_max_jerk(
             min(max_halt_velocity, self.max_z_velocity), self.max_z_accel)
-<<<<<<< HEAD
     def set_homing_offset(self, offsets):
         for s in self.steppers:
             try:
                 s.set_homing_offset(offsets[s.name])
             except (KeyError):
                 pass
-=======
     def get_steppers(self):
         return list(self.steppers)
->>>>>>> ef09ac5a
     def set_position(self, newpos):
         pos = (newpos[0] + newpos[1], newpos[0] - newpos[1], newpos[2])
         for i in StepList:
@@ -90,15 +87,10 @@
                 # Support endstop phase detection on Z axis
                 coord[axis] = s.position_endstop + s.get_homed_offset()
                 homing_state.set_homed_position(coord)
-<<<<<<< HEAD
                 if s.retract_after_home is True:
                     # Retract
                     coord[axis] = rpos
                     homing_state.retract(list(coord), homing_speed)
-    def query_endstops(self, print_time, query_flags):
-        return homing.query_endstops(print_time, query_flags, self.steppers)
-=======
->>>>>>> ef09ac5a
     def motor_off(self, print_time):
         if self.require_home_after_motor_off is True:
             self.limits = [(1.0, -1.0)] * 3
@@ -125,6 +117,12 @@
                     raise homing.EndstopMoveError(
                         end_pos, "Must home axis first")
                 raise homing.EndstopMoveError(end_pos)
+    def is_homed(self):
+        ret = [1, 1, 1]
+        for i in StepList:
+            if self.limits[i][0] > self.limits[i][1]:
+                ret[i] = 0
+        return ret
     def check_move(self, move):
         limits = self.limits
         xpos, ypos = move.end_pos[:2]

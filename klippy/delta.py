--- conflicted
+++ resolved
@@ -79,37 +79,30 @@
                           - (self.towers[i][1] - coord[1])**2) + coord[2]
                 for i in StepList]
     def _actuator_to_cartesian(self, pos):
-<<<<<<< HEAD
-        # Based on code from Smoothieware
-        tower1 = list(self.towers[0]) + [pos[0]]
-        tower2 = list(self.towers[1]) + [pos[1]]
-        tower3 = list(self.towers[2]) + [pos[2]]
-
-        s12 = matrix_sub(tower1, tower2)
-        s23 = matrix_sub(tower2, tower3)
-        s13 = matrix_sub(tower1, tower3)
-
-        normal = matrix_cross(s12, s23)
-
-        magsq_s12 = matrix_magsq(s12)
-        magsq_s23 = matrix_magsq(s23)
-        magsq_s13 = matrix_magsq(s13)
-
-        inv_nmag_sq = 1.0 / matrix_magsq(normal)
-        q = 0.5 * inv_nmag_sq
-
-        a = q * magsq_s23 * matrix_dot(s12, s13)
-        b = -q * magsq_s13 * matrix_dot(s12, s23) # negate because we use s12 instead of s21
-        c = q * magsq_s12 * matrix_dot(s13, s23)
-
-        circumcenter = [tower1[0] * a + tower2[0] * b + tower3[0] * c,
-                        tower1[1] * a + tower2[1] * b + tower3[1] * c,
-                        tower1[2] * a + tower2[2] * b + tower3[2] * c]
-
-        r_sq = 0.5 * q * magsq_s12 * magsq_s23 * magsq_s13
-        dist = math.sqrt(inv_nmag_sq * (self.arm_length2 - r_sq))
-
-        return matrix_sub(circumcenter, matrix_mul(normal, dist))
+        # Find nozzle position using trilateration (see wikipedia)
+        carriage1 = list(self.towers[0]) + [pos[0]]
+        carriage2 = list(self.towers[1]) + [pos[1]]
+        carriage3 = list(self.towers[2]) + [pos[2]]
+
+        s21 = matrix_sub(carriage2, carriage1)
+        s31 = matrix_sub(carriage3, carriage1)
+
+        d = math.sqrt(matrix_magsq(s21))
+        ex = matrix_mul(s21, 1. / d)
+        i = matrix_dot(ex, s31)
+        vect_ey = matrix_sub(s31, matrix_mul(ex, i))
+        ey = matrix_mul(vect_ey, 1. / math.sqrt(matrix_magsq(vect_ey)))
+        ez = matrix_cross(ex, ey)
+        j = matrix_dot(ey, s31)
+
+        x = (self.arm2[0] - self.arm2[1] + d**2) / (2. * d)
+        y = (self.arm2[0] - self.arm2[2] - x**2 + (x-i)**2 + j**2) / (2. * j)
+        z = -math.sqrt(self.arm2[0] - x**2 - y**2)
+
+        ex_x = matrix_mul(ex, x)
+        ey_y = matrix_mul(ey, y)
+        ez_z = matrix_mul(ez, z)
+        return matrix_add(carriage1, matrix_add(ex_x, matrix_add(ey_y, ez_z)))
     def set_homing_offset(self, offsets):
         mapping = {'a':'x', 'b':'y', 'b':'z'}
         for s in self.steppers:
@@ -119,32 +112,6 @@
                 pass
         # find new max Z value if offsets are changeds
         self.max_z = min([s.position_endstop for s in self.steppers])
-=======
-        # Find nozzle position using trilateration (see wikipedia)
-        carriage1 = list(self.towers[0]) + [pos[0]]
-        carriage2 = list(self.towers[1]) + [pos[1]]
-        carriage3 = list(self.towers[2]) + [pos[2]]
-
-        s21 = matrix_sub(carriage2, carriage1)
-        s31 = matrix_sub(carriage3, carriage1)
-
-        d = math.sqrt(matrix_magsq(s21))
-        ex = matrix_mul(s21, 1. / d)
-        i = matrix_dot(ex, s31)
-        vect_ey = matrix_sub(s31, matrix_mul(ex, i))
-        ey = matrix_mul(vect_ey, 1. / math.sqrt(matrix_magsq(vect_ey)))
-        ez = matrix_cross(ex, ey)
-        j = matrix_dot(ey, s31)
-
-        x = (self.arm2[0] - self.arm2[1] + d**2) / (2. * d)
-        y = (self.arm2[0] - self.arm2[2] - x**2 + (x-i)**2 + j**2) / (2. * j)
-        z = -math.sqrt(self.arm2[0] - x**2 - y**2)
-
-        ex_x = matrix_mul(ex, x)
-        ey_y = matrix_mul(ey, y)
-        ez_z = matrix_mul(ez, z)
-        return matrix_add(carriage1, matrix_add(ex_x, matrix_add(ey_y, ez_z)))
->>>>>>> 4a5801bb
     def set_position(self, newpos):
         pos = self._cartesian_to_actuator(newpos)
         for i in StepList:

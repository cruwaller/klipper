# Obtain temperature using linear interpolation of ADC values
#
# Copyright (C) 2016-2018  Kevin O'Connor <kevin@koconnor.net>
#
# This file may be distributed under the terms of the GNU GPLv3 license.
import logging, bisect

def check_min_max_values(obj, min_temp, max_temp):
    # Set heaters min and max temperatures
    if min_temp is None:
        min_temp = obj.min_temp
    if min_temp < obj.min_temp:
        raise obj.printer.config_error(
            "Requsted min temp %s below sensor's lowest %s" % (
                min_temp, obj.min_temp))
    if max_temp is None:
        max_temp = obj.max_temp
    if max_temp > obj.max_temp:
        raise obj.printer.config_error(
            "Requested max temp %s over sensor's maximum %s" % (
                max_temp, obj.max_temp))
    obj.min_temp = min_temp
    obj.max_temp = max_temp


######################################################################
# Interface between MCU adc and heater temperature callbacks
######################################################################

SAMPLE_TIME = 0.001
SAMPLE_COUNT = 8
REPORT_TIME = 0.300
RANGE_CHECK_COUNT = 4

# Interface between ADC and heater temperature callbacks
class PrinterADCtoTemperature:
    def __init__(self, config, adc_convert):
        self.adc_convert = adc_convert
        ppins = config.get_printer().lookup_object('pins')
        self.mcu_adc = ppins.setup_pin('adc', config.get('sensor_pin'))
        self.mcu_adc.setup_adc_callback(REPORT_TIME, self.adc_callback)
<<<<<<< HEAD
        self.min_temp = config.getfloat('min_temp', minval=0., default=0.)
        self.max_temp = config.getfloat('max_temp', above=self.min_temp, default=0.)
=======
        query_adc = config.get_printer().try_load_module(config, 'query_adc')
        query_adc.register_adc(config.get_name(), self.mcu_adc)
>>>>>>> bdc7383e
    def setup_callback(self, temperature_callback):
        self.temperature_callback = temperature_callback
    def get_report_time_delta(self):
        return REPORT_TIME
    def adc_callback(self, read_time, read_value):
        temp = self.adc_convert.calc_temp(read_value)
        self.temperature_callback(read_time + SAMPLE_COUNT * SAMPLE_TIME, temp)
    def setup_minmax(self, min_temp, max_temp):
        # Set heaters min and max temperatures
        check_min_max_values(self, min_temp, max_temp)
        adc_range = [self.adc_convert.calc_adc(t) for t in [self.min_temp, self.max_temp]]
        self.mcu_adc.setup_minmax(SAMPLE_TIME, SAMPLE_COUNT,
                                  minval=min(adc_range), maxval=max(adc_range),
                                  range_check_count=RANGE_CHECK_COUNT)
    def get_min_max_temp(self):
        return self.min_temp, self.max_temp
    def get_mcu(self):
        return self.mcu_adc.get_mcu()


######################################################################
# Linear interpolation
######################################################################

# Helper code to perform linear interpolation
class LinearInterpolate:
    def __init__(self, samples):
        self.keys = []
        self.slopes = []
        last_key = last_value = None
        for key, value in sorted(samples):
            if last_key is None:
                last_key = key
                last_value = value
                continue
            if key <= last_key:
                raise ValueError("duplicate value")
            gain = (value - last_value) / (key - last_key)
            offset = last_value - last_key * gain
            if self.slopes and self.slopes[-1] == (gain, offset):
                continue
            last_value = value
            last_key = key
            self.keys.append(key)
            self.slopes.append((gain, offset))
        if not self.keys:
            raise ValueError("need at least two samples")
        self.keys.append(9999999999999.)
        self.slopes.append(self.slopes[-1])
    def interpolate(self, key):
        pos = bisect.bisect(self.keys, key)
        gain, offset = self.slopes[pos]
        return key * gain + offset
    def reverse_interpolate(self, value):
        values = [key * gain + offset for key, (gain, offset) in zip(
            self.keys, self.slopes)]
        if values[0] < values[-2]:
            valid = [i for i in range(len(values)) if values[i] >= value]
        else:
            valid = [i for i in range(len(values)) if values[i] <= value]
        gain, offset = self.slopes[min(valid + [len(values) - 1])]
        return (value - offset) / gain


######################################################################
# Linear voltage to temperature converter
######################################################################

# Linear style conversion chips calibrated from temperature measurements
class LinearVoltage:
    def __init__(self, config, params):
        adc_voltage = config.getfloat('adc_voltage', 5., above=0.)
        voltage_offset = config.getfloat('voltage_offset', 0.0)
        samples = []
        for temp, volt in params:
            adc = (volt - voltage_offset) / adc_voltage
            if adc < 0. or adc > 1.:
                logging.warn("Ignoring adc sample %.3f/%.3f in heater %s",
                             temp, volt, config.get_name())
                continue
            samples.append((adc, temp))
        try:
            li = LinearInterpolate(samples)
        except ValueError as e:
            raise config.error("adc_temperature %s in heater %s" % (
                str(e), config.get_name()))
        self.calc_temp = li.interpolate
        self.calc_adc = li.reverse_interpolate

# Custom defined sensors from the config file
class CustomLinearVoltage:
    def __init__(self, config):
        self.name = " ".join(config.get_name().split()[1:])
        self.params = []
        for i in range(1, 1000):
            t = config.getfloat("temperature%d" % (i,), None)
            if t is None:
                break
            v = config.getfloat("voltage%d" % (i,))
            self.params.append((t, v))
    def create(self, config):
        lv = LinearVoltage(config, self.params)
        return PrinterADCtoTemperature(config, lv)


######################################################################
# Linear resistance to temperature converter
######################################################################

# Linear resistance calibrated from temperature measurements
class LinearResistance:
    def __init__(self, config, samples):
        self.pullup = config.getfloat('pullup_resistor', 4700., above=0.)
        try:
            self.li = LinearInterpolate(samples)
        except ValueError as e:
            raise config.error("adc_temperature %s in heater %s" % (
                str(e), config.get_name()))
    def calc_temp(self, adc):
        # Calculate temperature from adc
        adc = max(.00001, min(.99999, adc))
        r = self.pullup * adc / (1.0 - adc)
        return self.li.interpolate(r)
    def calc_adc(self, temp):
        # Calculate adc reading from a temperature
        r = self.li.reverse_interpolate(temp)
        return r / (self.pullup + r)

# Custom defined sensors from the config file
class CustomLinearResistance:
    def __init__(self, config):
        self.name = " ".join(config.get_name().split()[1:])
        self.samples = []
        for i in range(1, 1000):
            t = config.getfloat("temperature%d" % (i,), None)
            if t is None:
                break
            r = config.getfloat("resistance%d" % (i,))
            self.samples.append((r, t))
    def create(self, config):
        lr = LinearResistance(config, self.samples)
        return PrinterADCtoTemperature(config, lr)


######################################################################
# Default sensors
######################################################################

AD595 = [
    (0., .0027), (10., .101), (20., .200), (25., .250), (30., .300),
    (40., .401), (50., .503), (60., .605), (80., .810), (100., 1.015),
    (120., 1.219), (140., 1.420), (160., 1.620), (180., 1.817), (200., 2.015),
    (220., 2.213), (240., 2.413), (260., 2.614), (280., 2.817), (300., 3.022),
    (320., 3.227), (340., 3.434), (360., 3.641), (380., 3.849), (400., 4.057),
    (420., 4.266), (440., 4.476), (460., 4.686), (480., 4.896)
]


AD8494 = [
    (-180, -0.714), (-160, -0.658), (-140, -0.594), (-120, -0.523),
    (-100, -0.446), (-80, -0.365), (-60, -0.278), (-40, -0.188),
    (-20, -0.095), (0, 0.002), (20, 0.1), (25, 0.125), (40, 0.201),
    (60, 0.303), (80, 0.406), (100, 0.511), (120, 0.617), (140, 0.723),
    (160, 0.829), (180, 0.937), (200, 1.044), (220, 1.151), (240, 1.259),
    (260, 1.366), (280, 1.473), (300, 1.58), (320, 1.687), (340, 1.794),
    (360, 1.901), (380, 2.008), (400, 2.114), (420, 2.221), (440, 2.328),
    (460, 2.435), (480, 2.542), (500, 2.65), (520, 2.759), (540, 2.868),
    (560, 2.979), (580, 3.09), (600, 3.203), (620, 3.316), (640, 3.431),
    (660, 3.548), (680, 3.666), (700, 3.786), (720, 3.906), (740, 4.029),
    (760, 4.152), (780, 4.276), (800, 4.401), (820, 4.526), (840, 4.65),
    (860, 4.774), (880, 4.897), (900, 5.018), (920, 5.138), (940, 5.257),
    (960, 5.374), (980, 5.49), (1000, 5.606), (1020, 5.72), (1040, 5.833),
    (1060, 5.946), (1080, 6.058), (1100, 6.17), (1120, 6.282), (1140, 6.394),
    (1160, 6.505), (1180, 6.616), (1200, 6.727)
]

AD8495 = [
    (-260, -0.786), (-240, -0.774), (-220, -0.751), (-200, -0.719),
    (-180, -0.677), (-160, -0.627), (-140, -0.569), (-120, -0.504),
    (-100, -0.432), (-80, -0.355), (-60, -0.272), (-40, -0.184), (-20, -0.093),
    (0, 0.003), (20, 0.1), (25, 0.125), (40, 0.2), (60, 0.301), (80, 0.402),
    (100, 0.504), (120, 0.605), (140, 0.705), (160, 0.803), (180, 0.901),
    (200, 0.999), (220, 1.097), (240, 1.196), (260, 1.295), (280, 1.396),
    (300, 1.497), (320, 1.599), (340, 1.701), (360, 1.803), (380, 1.906),
    (400, 2.01), (420, 2.113), (440, 2.217), (460, 2.321), (480, 2.425),
    (500, 2.529), (520, 2.634), (540, 2.738), (560, 2.843), (580, 2.947),
    (600, 3.051), (620, 3.155), (640, 3.259), (660, 3.362), (680, 3.465),
    (700, 3.568), (720, 3.67), (740, 3.772), (760, 3.874), (780, 3.975),
    (800, 4.076), (820, 4.176), (840, 4.275), (860, 4.374), (880, 4.473),
    (900, 4.571), (920, 4.669), (940, 4.766), (960, 4.863), (980, 4.959),
    (1000, 5.055), (1020, 5.15), (1040, 5.245), (1060, 5.339), (1080, 5.432),
    (1100, 5.525), (1120, 5.617), (1140, 5.709), (1160, 5.8), (1180, 5.891),
    (1200, 5.98), (1220, 6.069), (1240, 6.158), (1260, 6.245), (1280, 6.332),
    (1300, 6.418), (1320, 6.503), (1340, 6.587), (1360, 6.671), (1380, 6.754)
]

AD8496 = [
    (-180, -0.642), (-160, -0.59), (-140, -0.53), (-120, -0.464),
    (-100, -0.392), (-80, -0.315), (-60, -0.235), (-40, -0.15), (-20, -0.063),
    (0, 0.027), (20, 0.119), (25, 0.142), (40, 0.213), (60, 0.308),
    (80, 0.405), (100, 0.503), (120, 0.601), (140, 0.701), (160, 0.8),
    (180, 0.9), (200, 1.001), (220, 1.101), (240, 1.201), (260, 1.302),
    (280, 1.402), (300, 1.502), (320, 1.602), (340, 1.702), (360, 1.801),
    (380, 1.901), (400, 2.001), (420, 2.1), (440, 2.2), (460, 2.3),
    (480, 2.401), (500, 2.502), (520, 2.603), (540, 2.705), (560, 2.808),
    (580, 2.912), (600, 3.017), (620, 3.124), (640, 3.231), (660, 3.34),
    (680, 3.451), (700, 3.562), (720, 3.675), (740, 3.789), (760, 3.904),
    (780, 4.02), (800, 4.137), (820, 4.254), (840, 4.37), (860, 4.486),
    (880, 4.6), (900, 4.714), (920, 4.826), (940, 4.937), (960, 5.047),
    (980, 5.155), (1000, 5.263), (1020, 5.369), (1040, 5.475), (1060, 5.581),
    (1080, 5.686), (1100, 5.79), (1120, 5.895), (1140, 5.999), (1160, 6.103),
    (1180, 6.207), (1200, 6.311)
]

AD8497 = [
    (-260, -0.785), (-240, -0.773), (-220, -0.751), (-200, -0.718),
    (-180, -0.676), (-160, -0.626), (-140, -0.568), (-120, -0.503),
    (-100, -0.432), (-80, -0.354), (-60, -0.271), (-40, -0.184),
    (-20, -0.092), (0, 0.003), (20, 0.101), (25, 0.126), (40, 0.2),
    (60, 0.301), (80, 0.403), (100, 0.505), (120, 0.605), (140, 0.705),
    (160, 0.804), (180, 0.902), (200, 0.999), (220, 1.097), (240, 1.196),
    (260, 1.296), (280, 1.396), (300, 1.498), (320, 1.599), (340, 1.701),
    (360, 1.804), (380, 1.907), (400, 2.01), (420, 2.114), (440, 2.218),
    (460, 2.322), (480, 2.426), (500, 2.53), (520, 2.634), (540, 2.739),
    (560, 2.843), (580, 2.948), (600, 3.052), (620, 3.156), (640, 3.259),
    (660, 3.363), (680, 3.466), (700, 3.569), (720, 3.671), (740, 3.773),
    (760, 3.874), (780, 3.976), (800, 4.076), (820, 4.176), (840, 4.276),
    (860, 4.375), (880, 4.474), (900, 4.572), (920, 4.67), (940, 4.767),
    (960, 4.863), (980, 4.96), (1000, 5.055), (1020, 5.151), (1040, 5.245),
    (1060, 5.339), (1080, 5.433), (1100, 5.526), (1120, 5.618), (1140, 5.71),
    (1160, 5.801), (1180, 5.891), (1200, 5.981), (1220, 6.07), (1240, 6.158),
    (1260, 6.246), (1280, 6.332), (1300, 6.418), (1320, 6.503), (1340, 6.588),
    (1360, 6.671), (1380, 6.754)
]

PT100 = [
    (0, 0.00), (1, 1.11), (10, 1.15), (20, 1.20), (30, 1.24), (40, 1.28),
    (50, 1.32), (60, 1.36), (70, 1.40), (80, 1.44), (90, 1.48), (100, 1.52),
    (110, 1.56), (120, 1.61), (130, 1.65), (140, 1.68), (150, 1.72),
    (160, 1.76), (170, 1.80), (180, 1.84), (190, 1.88), (200, 1.92),
    (210, 1.96), (220, 2.00), (230, 2.04), (240, 2.07), (250, 2.11),
    (260, 2.15), (270, 2.18), (280, 2.22), (290, 2.26), (300, 2.29),
    (310, 2.33), (320, 2.37), (330, 2.41), (340, 2.44), (350, 2.48),
    (360, 2.51), (370, 2.55), (380, 2.58), (390, 2.62), (400, 2.66),
    (500, 3.00), (600, 3.33), (700, 3.63), (800, 3.93), (900, 4.21),
    (1000, 4.48), (1100, 4.73)
]

def load_config(config):
    # Register default sensors
    pheater = config.get_printer().lookup_object("heater")
    for sensor_type, params in [("AD595", AD595),
                                ("AD8494", AD8494),
                                ("AD8495", AD8495),
                                ("AD8496", AD8496),
                                ("AD8497", AD8497),
                                ("PT100 INA826", PT100)]:
        func = (lambda config, params=params:
                PrinterADCtoTemperature(config, LinearVoltage(config, params)))
        pheater.add_sensor_factory(sensor_type, func)

def load_config_prefix(config):
    if config.get("resistance1", None) is None:
        custom_sensor = CustomLinearVoltage(config)
    else:
        custom_sensor = CustomLinearResistance(config)
    pheater = config.get_printer().lookup_object("heater")
    pheater.add_sensor_factory(custom_sensor.name, custom_sensor.create)<|MERGE_RESOLUTION|>--- conflicted
+++ resolved
@@ -39,13 +39,10 @@
         ppins = config.get_printer().lookup_object('pins')
         self.mcu_adc = ppins.setup_pin('adc', config.get('sensor_pin'))
         self.mcu_adc.setup_adc_callback(REPORT_TIME, self.adc_callback)
-<<<<<<< HEAD
         self.min_temp = config.getfloat('min_temp', minval=0., default=0.)
         self.max_temp = config.getfloat('max_temp', above=self.min_temp, default=0.)
-=======
         query_adc = config.get_printer().try_load_module(config, 'query_adc')
         query_adc.register_adc(config.get_name(), self.mcu_adc)
->>>>>>> bdc7383e
     def setup_callback(self, temperature_callback):
         self.temperature_callback = temperature_callback
     def get_report_time_delta(self):

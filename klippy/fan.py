--- conflicted
+++ resolved
@@ -49,17 +49,9 @@
         self.mcu = printer.objects['mcu']
         self.heater_temp = config.getfloat("heater_temp")
         max_power = self.fan.max_power
-<<<<<<< HEAD
-        self.fan_speed = config.getfloat("fan_speed",
-                                         max_power,
-                                         minval=0.,
-                                         maxval=max_power)
-        self.fan.mcu_fan.setup_shutdown_value(max_power)
-=======
         self.fan_speed = config.getfloat(
             "fan_speed", max_power, minval=0., maxval=max_power)
         self.fan.mcu_fan.setup_start_value(0., max_power)
->>>>>>> 1d21bf66
         printer.reactor.register_timer(self.callback, printer.reactor.NOW)
         self.logger.debug("heater = {}".
                           format(heater_name))

# Parse gcode commands
#
# Copyright (C) 2016,2017  Kevin O'Connor <kevin@koconnor.net>
#
# This file may be distributed under the terms of the GNU GPLv3 license.
import os, re, collections
import homing, extruder, heater

'''
TODO:
  * tool offset: G/Mxxx P2 X17.8 Y-19.3 Z0.0
  * FW retraction: G10, G11, M207, M208
  * Volymetric Extrution
  * M290: Babystepping
  * M600: Filament change pause

           =====================
           **** REPRAP stuff ***

M141 H<heater> S<temp>   : Set Chamber Temperature - IGNORE
M563                     : Define or remove a tool
M80                      : ATX Power On
M81                      : ATX Power Off
M144                     : Bed Standby (needs stanby temperature...), M140 -> back to active temp
M1 (partial?)

'''

tx_sequenceno = 0

class error(Exception):
    pass

# Parse and handle G-Code commands
class GCodeParser:
    error = error
    RETRY_TIME = 0.100
    def __init__(self, printer, fd_link):
        self.logger = printer.logger.getChild('gcode')
        self.printer = printer
        self.fd_r = fd_link.fd_r
        self.fd_w = fd_link.fd_w
        # Input handling
        self.reactor = printer.reactor
        self.is_processing_data = False
        self.is_fileinput = not not printer.get_start_args().get("debuginput")
        self.fd_handle = None
        if not self.is_fileinput:
            self.fd_handle = self.reactor.register_fd(self.fd_r, self.process_data)
        self.partial_input = ""
        self.bytes_read = 0
        self.input_log = collections.deque([], 50)
        # Command handling
        self.is_printer_ready = False
        self.base_gcode_handlers = self.gcode_handlers = {}
        self.ready_gcode_handlers = {}
        self.gcode_help = {}
        for cmd in self.all_handlers:
            func = getattr(self, 'cmd_' + cmd)
            wnr = getattr(self, 'cmd_' + cmd + '_when_not_ready', False)
            desc = getattr(self, 'cmd_' + cmd + '_help', None)
            self.register_command(cmd, func, wnr, desc)
            for a in getattr(self, 'cmd_' + cmd + '_aliases', []):
                self.register_command(a, func, wnr)
        # G-Code coordinate manipulation
        self.absolutecoord = self.absoluteextrude = True
        self.base_position = [0.0, 0.0, 0.0, 0.0]
        self.last_position = [0.0, 0.0, 0.0, 0.0]
        self.homing_add = [0.0, 0.0, 0.0, 0.0]
        # G-Code state
        self.need_ack = False
        self.toolhead = None
        self.extruder = None
        self.extruders = {}
        self.speed = 25.0
<<<<<<< HEAD
        self.absolutecoord = self.absoluteextrude = True
        self.base_position = [0.0, 0.0, 0.0, 0.0]
        self.last_position = [0.0, 0.0, 0.0, 0.0]
        self.homing_add    = [0.0, 0.0, 0.0, 0.0]
=======
>>>>>>> 479772ca
        self.axis2pos = {'X': 0, 'Y': 1, 'Z': 2, 'E': 3}
        self.factor_speed   = 1.0
        #self.tx_sequenceno = 0
        self.simulate_print = False
        self.babysteps = 0.0 # Effect to Z only
    def register_command(self, cmd, func, when_not_ready=False, desc=None):
        if not (len(cmd) >= 2 and not cmd[0].isupper() and cmd[1].isdigit()):
            origfunc = func
            func = lambda params: origfunc(self.get_extended_params(params))
        self.ready_gcode_handlers[cmd] = func
        if when_not_ready:
            self.base_gcode_handlers[cmd] = func
        if desc is not None:
            self.gcode_help[cmd] = desc
    def stats(self, eventtime):
        return "gcodein=%d" % (self.bytes_read,)
    def connect(self):
        self.is_printer_ready = True
        self.gcode_handlers = self.ready_gcode_handlers
        # Lookup printer components
        self.toolhead = self.printer.objects.get('toolhead')
        self.extruders = extruder.get_printer_extruders(self.printer)
        if 0 < len(self.extruders):
            self.extruder = self.extruders[0] # extruder0
            self.toolhead.set_extruder(self.extruder)
        if self.is_fileinput and self.fd_handle is None:
            self.fd_handle = self.reactor.register_fd(self.fd_r, self.process_data)
        global tx_sequenceno
        tx_sequenceno += 1
    def reset_last_position(self):
        if self.toolhead is not None:
            self.last_position = self.toolhead.get_position()
    def do_shutdown(self):
        if not self.is_printer_ready:
            return
        self.is_printer_ready = False
        self.gcode_handlers = self.base_gcode_handlers
        self.dump_debug()
        if self.is_fileinput:
            self.printer.request_exit()
        global tx_sequenceno
        tx_sequenceno += 1
    def motor_heater_off(self):
        if self.toolhead is None:
            return
        self.toolhead.motor_off()
        print_time = self.toolhead.get_last_move_time()
        for k,h in heater.get_printer_heaters(self.printer).items():
            h.set_temp(print_time, 0.0)
        # todo fixme : is it ok to switch off all fans???
        for fan in self.printer.get_objects_with_prefix('fan'):
            fan.set_speed(print_time, 0.0)
    def dump_debug(self):
        out = []
        out.append("Dumping gcode input %d blocks" % (
            len(self.input_log),))
        for eventtime, data in self.input_log:
            out.append("Read %f: %s" % (eventtime, repr(data)))
<<<<<<< HEAD
        self.logger.info("\n".join(out))
=======
        out.append(
            "gcode state: absolutecoord=%s absoluteextrude=%s"
            " base_position=%s last_position=%s homing_add=%s"
            " speed=%s" % (
                self.absolutecoord, self.absoluteextrude,
                self.base_position, self.last_position, self.homing_add,
                self.speed))
        logging.info("\n".join(out))
>>>>>>> 479772ca
    # Parse input into commands
    args_r = re.compile('([A-Z_]+|[A-Z*])')
    def process_commands(self, commands, need_ack=True):
        prev_need_ack = self.need_ack
        for line in commands:
            # Ignore comments and leading/trailing spaces
            line = origline = line.strip()
            cpos = line.find(';')
            if cpos >= 0:
                line = line[:cpos]
            # Break command into parts
            parts = self.args_r.split(line.upper())[1:]
            params = { parts[i]: parts[i+1].strip()
                       for i in range(0, len(parts), 2) }
            params['#original'] = origline
            if parts and parts[0] == 'N':
                # Skip line number at start of command
                del parts[:2]
            if not parts:
                self.cmd_default(params)
                continue
            params['#command'] = cmd = parts[0] + parts[1].strip()
            # Invoke handler for command
            self.need_ack = need_ack
            handler = self.gcode_handlers.get(cmd, self.cmd_default)
            try:
                handler(params)
                self.ack()
            except error as e:
                self.respond_error(str(e))
                self.reset_last_position()
            except:
                msg = 'Internal error on command:"%s"' % (cmd,)
                self.logger.exception(msg)
                self.printer.invoke_shutdown(msg)
                self.respond_error(msg)
            # self.ack()
        self.need_ack = prev_need_ack
    def split_string(text, splitlist):
        for sep in splitlist:
            text = text.replace(sep, splitlist[0])
        return filter(None, text.split(splitlist[0])) if splitlist else [text]
    def process_data(self, eventtime):
        data = os.read(self.fd_r, 4096)
        self.input_log.append((eventtime, data))
        self.bytes_read += len(data)
        lines = data.split('\n')
        lines[0] = self.partial_input + lines[0]
        self.partial_input = lines.pop()
        if self.is_processing_data:
            if not self.is_fileinput and not lines:
                return
            self.reactor.unregister_fd(self.fd_handle)
            self.fd_handle = None
            if not self.is_fileinput and lines[0].strip().upper() == 'M112':
                self.cmd_M112({})
            while self.is_processing_data:
                eventtime = self.reactor.pause(eventtime + 0.100)
            self.fd_handle = self.reactor.register_fd(self.fd_r, self.process_data)
        self.is_processing_data = True
        self.process_commands(lines)
        if not data and self.is_fileinput:
            self.motor_heater_off()
            if self.toolhead is not None:
                self.toolhead.wait_moves()
            self.printer.request_exit()
        self.is_processing_data = False
    # Response handling
    def __write_resp(self, msg):
        global tx_sequenceno
        tx_sequenceno += 1
        os.write(self.fd_w, msg)
    def ack(self, msg=None):
        if not self.need_ack or self.is_fileinput:
            return
        if msg:
            self.__write_resp("ok %s\n" % (msg,))
        else:
            self.__write_resp("ok\n")
        self.need_ack = False
    def respond(self, msg):
        if self.is_fileinput:
            return
        self.__write_resp(msg+"\n")
    def respond_info(self, msg):
        self.logger.debug(msg)
        lines = [l.strip() for l in msg.strip().split('\n')]
        self.respond("// " + "\n// ".join(lines))
    def respond_error(self, msg):
        self.logger.warning(msg)
        lines = msg.strip().split('\n')
        if len(lines) > 1:
            self.respond_info("\n".join(lines[:-1]))
        self.respond('!! %s' % (lines[-1].strip(),))
    # Parameter parsing helpers
    class sentinel: pass
    def get_str(self, name, params, default=sentinel, parser=str):
        if name in params:
            try:
                return parser(params[name])
            except:
                raise error("Error on '%s': unable to parse %s" % (
                    params['#original'], params[name]))
        if default is not self.sentinel:
            return default
        raise error("Error on '%s': missing %s" % (params['#original'], name))
    def get_int(self, name, params, default=sentinel):
        return self.get_str(name, params, default, parser=int)
    def get_float(self, name, params, default=sentinel):
        return self.get_str(name, params, default, parser=float)
    extended_r = re.compile(
        r'^\s*(?:N[0-9]+\s*)?'
        r'(?P<cmd>[a-zA-Z_][a-zA-Z_]+)(?:\s+|$)'
        r'(?P<args>[^#*;]*?)'
        r'\s*(?:[#*;].*)?$')
    def get_extended_params(self, params):
        m = self.extended_r.match(params['#original'])
        if m is None:
            # Not an "extended" command
            return params
        eargs = m.group('args')
        try:
            eparams = [earg.split('=', 1) for earg in eargs.split()]
            eparams = { k.upper(): v for k, v in eparams }
            eparams.update({k: params[k] for k in params if k.startswith('#')})
            return eparams
        except ValueError as e:
            raise error("Malformed command '%s'" % (params['#original'],))
    # Temperature wrappers
    def get_temp(self, eventtime):
        # Tn:XXX /YYY B:XXX /YYY
        out = []
        # todo add PWM power?
        for key,e in self.extruders.items():
            heater = e.get_heater()
            if heater is not None:
                cur, target = heater.get_temp(eventtime)
                out.append("T%d:%.1f /%.1f" % (e.get_index(), cur, target))
        heater = self.printer.objects.get('heater_bed')
        if (heater is not None):
            cur, target = heater.get_temp(eventtime)
            out.append("B:%.1f /%.1f" % (cur, target))
        if not out:
            return "T:0"
        return " ".join(out)
    def bg_temp(self, heater):
        if self.is_fileinput:
            return
        eventtime = self.reactor.monotonic()
        while self.is_printer_ready and heater.check_busy(eventtime):
            print_time = self.toolhead.get_last_move_time()
            self.respond(self.get_temp(eventtime))
            eventtime = self.reactor.pause(eventtime + 1.)
    def set_temp(self, params, is_bed=False, wait=False):
        temp = self.get_float('S', params, 0.0) if (self.simulate_print is False) else 0.0
        heater = None
        if is_bed:
            heater = self.printer.objects.get('heater_bed')
        else:
            index = None
            if 'T' in params:
                index = self.get_int('T', params)
            elif 'P' in params:
                index = self.get_int('P', params)

            if index is not None:
                e = extruder.get_printer_extruder(self.printer, index)
                if e is not None:
                    heater = e.get_heater()
            elif self.extruder is not None:
                heater = self.extruder.get_heater()

        if heater is None:
            if temp > 0.:
                self.respond_error("Heater not configured")
            return
        print_time = self.toolhead.get_last_move_time()
        try:
            heater.set_temp(print_time, temp)
        except heater.error as e:
            raise error(str(e))
        if wait and self.simulate_print is False:
            self.bg_temp(heater)
    def set_fan_speed(self, speed, index):
        fan = self.printer.objects.get('fan%d'%(index))
        if fan is None:
            if speed and not self.is_fileinput:
                self.respond_info("Fan not configured")
            return
        print_time = self.toolhead.get_last_move_time()
<<<<<<< HEAD
        fan.set_speed(print_time, speed)

    # Individual command handlers
=======
        self.fan.set_speed(print_time, speed)
    # G-Code special command handlers
>>>>>>> 479772ca
    def cmd_default(self, params):
        if not self.is_printer_ready:
            self.respond_error(self.printer.get_state_message())
            return
        cmd = params.get('#command')
        if not cmd:
            self.logger.debug(params['#original'])
            return
        if cmd[0] == 'T' and len(cmd) > 1 and cmd[1].isdigit():
            # Tn command has to be handled specially
            self.cmd_Tn(params)
            return
        self.respond_info('Unknown command:"%s"' % (cmd,))

    def cmd_Tn(self, params):
        # Select Tool
        index = self.get_int('T', params)
        if index < 0:
            # Reprap WebGui uses T-1 in some cases, skip it
            return
        e = extruder.get_printer_extruder(self.printer, index)
        if e is None:
            self.respond_error("Extruder %d not configured" % (index,))
            return
        if self.extruder is e:
            return
        deactivate_gcode = self.extruder.get_activate_gcode(False)
        self.process_commands(deactivate_gcode.split('\n'), need_ack=False)
        try:
            self.toolhead.set_extruder(e)
        except homing.EndstopError as e:
            raise error(str(e))
        self.extruder = e
        self.reset_last_position()
        activate_gcode = self.extruder.get_activate_gcode(True)
        self.process_commands(activate_gcode.split('\n'), need_ack=False)
<<<<<<< HEAD

    def _parse_movement(self, params, is_arch=False):
        # parse move command

        # Save coodinate system
        absolutecoord = self.absolutecoord
        if is_arch:
            self.absolutecoord = False; # change to relative

=======
    all_handlers = [
        'G1', 'G4', 'G28', 'M18', 'M400',
        'G20', 'M82', 'M83', 'G90', 'G91', 'G92', 'M206',
        'M105', 'M104', 'M109', 'M140', 'M190', 'M106', 'M107',
        'M112', 'M114', 'M115', 'IGNORE', 'QUERY_ENDSTOPS', 'PID_TUNE',
        'RESTART', 'FIRMWARE_RESTART', 'ECHO', 'STATUS', 'HELP']
    # G-Code movement commands
    cmd_G1_aliases = ['G0']
    def cmd_G1(self, params):
        # Move
>>>>>>> 479772ca
        try:
            for a, p in self.axis2pos.items():
                if a in params:
                    v = float(params[a])
                    if (a is 'E'):
                        v = ( (v * self.extruder.factor_extrude) if (self.simulate_print is False) else 0.0 )
                    if (not self.absolutecoord
                        or (p>2 and not self.absoluteextrude)):
                        # value relative to position of last move
                        self.last_position[p] += v
                    else:
                        # value relative to base coordinate position
                        self.last_position[p] = v + self.base_position[p]

            if 'F' in params:
                speed = float(params['F']) / 60.
                if speed <= 0.:
                    raise error("Invalid speed in '%s'" % (params['#original'],))
                self.speed = speed * self.factor_speed
            if is_arch:
                self.arch_I = 0.0
                self.arch_J = 0.0
                self.arch_R = None
                self.arch_circles = 0
                if 'R' in params:
                    self.arch_R = float(params['R'])
                if 'I' in params:
                    self.arch_I = float(params['I'])
                if 'J' in params:
                    self.arch_J = float(params['J'])
                if 'P' in params:
                    self.arch_circles = int(params['P'])
                    if self.arch_circles <= 0:
                        raise ValueError()
        except ValueError as e:
            raise error("Unable to parse move '%s'" % (params['#original'],))

        self.absolutecoord = absolutecoord

    def _apply_move(self, pos, speed):
        try:
            self.toolhead.move(pos, speed)
        except homing.EndstopError as e:
            raise error(str(e))

    def _plan_arc(self, position, arc_offset, clockwise):
        N_ARC_CORRECTION = 25

        p_axis = self.axis2pos['X']
        q_axis = self.axis2pos['Y']
        l_axis = self.axis2pos['Z']
        e_axis = self.axis2pos['E']

        # Radius vector from center to current location
        r_P = -offset[0]
        r_Q = -offset[1]

        radius          = float(math.hypot(r_P, r_Q))
        center_P        = float(self.base_position[p_axis] - r_P)
        center_Q        = float(self.base_position[q_axis] - r_Q)
        rt_X            = float(position[p_axis] - center_P)
        rt_Y            = float(position[q_axis] - center_Q)
        linear_travel   = float(position[l_axis] - self.base_position[l_axis])
        extruder_travel = float(position[e_axis] - self.base_position[e_axis])

        # CCW angle of rotation between position and target from the circle center. Only one atan2() trig computation required.
        angular_travel = math.atan2(r_P * rt_Y - r_Q * rt_X, r_P * rt_X + r_Q * rt_Y)
        if (angular_travel < 0):
            angular_travel += math.radians(360)
        if (clockwise):
            angular_travel -= math.radians(360)

        # Make a circle if the angular rotation is 0 and the target is current position
        if (angular_travel == 0 and
            self.base_position[p_axis] == logical[p_axis] and
            self.base_position[q_axis] == logical[q_axis]):
            angular_travel = math.radians(360);

        mm_of_travel = math.hypot(angular_travel * radius, math.fabs(linear_travel))
        if (mm_of_travel < 0.001):
            return;

        segments = int(math.floor(mm_of_travel / (MM_PER_ARC_SEGMENT)))
        if (segments <= 0):
            segments = 1

        '''
        * Vector rotation by transformation matrix: r is the original vector, r_T is the rotated vector,
        * and phi is the angle of rotation. Based on the solution approach by Jens Geisler.
        *     r_T = [cos(phi) -sin(phi);
        *            sin(phi)  cos(phi)] * r ;
        *
        * For arc generation, the center of the circle is the axis of rotation and the radius vector is
        * defined from the circle center to the initial position. Each line segment is formed by successive
        * vector rotations. This requires only two cos() and sin() computations to form the rotation
        * matrix for the duration of the entire arc. Error may accumulate from numerical round-off, since
        * all double numbers are single precision on the Arduino. (True double precision will not have
        * round off issues for CNC applications.) Single precision error can accumulate to be greater than
        * tool precision in some cases. Therefore, arc path correction is implemented.
        *
        * Small angle approximation may be used to reduce computation overhead further. This approximation
        * holds for everything, but very small circles and large MM_PER_ARC_SEGMENT values. In other words,
        * theta_per_segment would need to be greater than 0.1 rad and N_ARC_CORRECTION would need to be large
        * to cause an appreciable drift error. N_ARC_CORRECTION~=25 is more than small enough to correct for
        * numerical drift error. N_ARC_CORRECTION may be on the order a hundred(s) before error becomes an
        * issue for CNC machines with the single precision Arduino calculations.
        *
        * This approximation also allows plan_arc to immediately insert a line segment into the planner
        * without the initial overhead of computing cos() or sin(). By the time the arc needs to be applied
        * a correction, the planner should have caught up to the lag caused by the initial plan_arc overhead.
        * This is important when there are successive arc motions.
        '''
        # Vector rotation matrix values
        arc_target = len(self.axis2pos) * [0]
        theta_per_segment    = float(angular_travel / segments)
        linear_per_segment   = float(linear_travel / segments)
        extruder_per_segment = float(extruder_travel / segments)
        sin_T                = theta_per_segment
        cos_T                = float(1 - 0.5 * SQ(theta_per_segment)) # Small angle approximation

        # Initialize the linear axis
        arc_target[l_axis] = self.base_position[l_axis];

        # Initialize the extruder axis
        arc_target[e_axis] = self.base_position[e_axis];

        fr_mm_s = self.speed

        if N_ARC_CORRECTION > 1:
            count = N_ARC_CORRECTION

        # Iterate (segments-1) times
        for i in range(1, segments):

            count = count - 1
            if (count and N_ARC_CORRECTION > 1):
                # Apply vector rotation matrix to previous r_P / 1
                r_new_Y = r_P * sin_T + r_Q * cos_T;
                r_P = r_P * cos_T - r_Q * sin_T;
                r_Q = r_new_Y;
            else:
                if N_ARC_CORRECTION > 1:
                    count = N_ARC_CORRECTION

                # Arc correction to radius vector. Computed only every N_ARC_CORRECTION increments.
                # Compute exact location by applying transformation matrix from initial radius vector(=-offset).
                # To reduce stuttering, the sin and cos could be computed at different times.
                # For now, compute both at the same time.
                cos_Ti = cos(i * theta_per_segment)
                sin_Ti = sin(i * theta_per_segment)
                r_P    = -offset[0] * cos_Ti + offset[1] * sin_Ti
                r_Q    = -offset[0] * sin_Ti - offset[1] * cos_Ti

            # Update arc_target location
            arc_target[p_axis] = center_P + r_P
            arc_target[q_axis] = center_Q + r_Q
            arc_target[l_axis] = arc_target[l_axis] + linear_per_segment
            arc_target[e_axis] = arc_target[e_axis] + extruder_per_segment

            #clamp_to_software_endstops(arc_target);
            self._apply_move(arc_target, self.speed)

        # Ensure last segment arrives at target location.
        self._apply_move(position, self.speed)

        # As far as the parser is concerned, the position is now == target. In reality the
        # motion control system might still be processing the action and the real tool position
        # in any intermediate location.
        self.last_position = position

    def _calculate_arch(self, params, clockwise):
        self._parse_movement(params, True)
        arc_offset = [ self.arch_I, self.arch_J ]
        if self.arch_R is not None:
            r  = self.arch_R
            p1 = self.base_position[self.axis2pos['X']]
            q1 = self.base_position[self.axis2pos['Y']]
            p2 = self.last_position[self.axis2pos['X']]
            q2 = self.last_position[self.axis2pos['Y']]
            if (r and (p2 != p1 or q2 != q1)):
                # clockwise -1/1, counterclockwise 1/-1
                if clockwise ^ (r < 0):
                    e = -1
                else:
                    e = 1
                dx = p2 - p1                           # X differences
                dy = q2 - q1                           # Y differences
                d  = math.hypot(dx, dy)                # Linear distance between the points
                h  = math.sqrt(math.pow(r,2) -
                               math.pow((d * 0.5),2))  # Distance to the arc pivot-point
                mx = (p1 + p2) * 0.5                   # Point between the two points
                my = (q1 + q2) * 0.5                   # Point between the two points
                sx = -dy / d                           # Slope of the perpendicular bisector
                sy = dx / d                            # Slope of the perpendicular bisector
                cx = mx + e * h * sx                   # Pivot-point of the arc
                cy = my + e * h * sy                   # Pivot-point of the arc
                arc_offset[0] = cx - p1
                arc_offset[1] = cy - q1
        if arc_offset[0] == 0 or arc_offset[1] == 0:
            raise error("Unable to parse move '%s'" % (params['#original'],))

        # Number of circles to do
        if self.arch_circles is not None:
            for idx in range[0, self.arch_circles]:
                self._plan_arc(self.base_position, arc_offset, clockwise)
        # Arch itself
        self._plan_arc(self.last_position, arc_offset, clockwise)


    all_handlers = [
        'G1', 'G2', 'G3', 'G4', 'G10', 'G11', 'G20', 'G28', 'G29',
        'G90', 'G91', 'G92',
        'M0', 'M1', 'M18', 'M37', 'M82', 'M83',
        'M104', 'M105', 'M106', 'M107', 'M109',
        'M112', 'M114', 'M115', 'M118',
        'M140', 'M190',
        'M206', 'M220', 'M221', 'M290',
        'M302',
        'M400',
        'M550',
        'M851',
        'IGNORE', 'QUERY_ENDSTOPS', 'PID_TUNE',
        'RESTART', 'FIRMWARE_RESTART', 'ECHO', 'STATUS', 'HELP']

    # Basic movement
    cmd_G1_aliases = ['G0']
    def cmd_G1(self, params):
        # Move
        self._parse_movement(params)
        self._apply_move(self.last_position, self.speed)

    # todo Arch support
    def cmd_G2(self, params):
        # G2 Xnnn Ynnn Innn Jnnn Ennn Fnnn (Clockwise Arc)
        self._calculate_arch(params, 1)
    def cmd_G3(self, params):
        # G3 Xnnn Ynnn Innn Jnnn Ennn Fnnn (Counter-Clockwise Arc)
        self._calculate_arch(params, 0)

    def cmd_G4(self, params):
        # Dwell
        if 'S' in params:
            delay = self.get_float('S', params)
        else:
            delay = self.get_float('P', params, 0.0) / 1000.0
        self.toolhead.dwell(delay)
<<<<<<< HEAD

    # todo firmware retraction support
    def cmd_G10(self, params):
        # G10: Retract
        short = 0
        if 'S' in params:
            short = self.get_int('S', params, 0)
    def cmd_G11(self, params):
        # G11: Unretract
        short = 0
        if 'S' in params:
            short = self.get_int('S', params, 0)

    def cmd_G20(self, params):
        # Set units to inches
        self.respond_error('Machine does not support G20 (inches) command')

    # Homing
=======
>>>>>>> 479772ca
    def cmd_G28(self, params):
        # Move to origin
        axes = []
        homing_order = self.toolhead.homing_order
        for axis in homing_order:
            if axis in params:
                axes.append(self.axis2pos[axis])
        if not axes:
            axes = [self.axis2pos[axis] for axis in homing_order]
        homing_state = homing.Homing(self.toolhead)
        if self.is_fileinput:
            homing_state.set_no_verify_retract()
        try:
            homing_state.home_axes(axes)
        except homing.EndstopError as e:
            raise error(str(e))
        newpos = self.toolhead.get_position()
        for axis in homing_state.get_axes():
            self.last_position[axis] = newpos[axis]
            # todo check : is this ok for delta?? ( !!delta is homing to max!! )
            self.base_position[axis] = -self.homing_add[axis]
<<<<<<< HEAD
    def cmd_G29(self, params):
        self.respond_info("Bed levelling is not supported yet!")
        #self.cmd_default(params)
        pass

=======
    cmd_M18_aliases = ["M84"]
    def cmd_M18(self, params):
        # Turn off motors
        self.toolhead.motor_off()
    def cmd_M400(self, params):
        # Wait for current moves to finish
        self.toolhead.wait_moves()
    # G-Code coordinate manipulation
    def cmd_G20(self, params):
        # Set units to inches
        self.respond_error('Machine does not support G20 (inches) command')
    def cmd_M82(self, params):
        # Use absolute distances for extrusion
        self.absoluteextrude = True
    def cmd_M83(self, params):
        # Use relative distances for extrusion
        self.absoluteextrude = False
>>>>>>> 479772ca
    def cmd_G90(self, params):
        # Use absolute coordinates
        self.absolutecoord = True
    def cmd_G91(self, params):
        # Use relative coordinates
        self.absolutecoord = False

    def cmd_G92(self, params):
        # Set position
        offsets = { p: self.get_float(a, params)
                    for a, p in self.axis2pos.items() if a in params }
        for p, offset in offsets.items():
            self.base_position[p] = self.last_position[p] - offset
        if not offsets:
            self.base_position = list(self.last_position)
<<<<<<< HEAD

    def cmd_M0(self, params):
        heaters_on = self.get_int('H', params, 0)
        if (heaters_on is 0):
            self.motor_heater_off()
            # self.respond("Printer reset invoked")
            # self.printer.request_exit('firmware_restart')
    def cmd_M1(self, params):
        # Wait for current moves to finish
        self.toolhead.wait_moves()
        self.motor_heater_off()
        # self.respond("Printer restart invoked")
        # self.printer.request_exit('restart')

    def cmd_M37(self, params):
        simulation_enabled = self.get_int('P', params, 0)
        if simulation_enabled is 1:
            self.simulate_print = True
        else:
            self.simulate_print = False

    def cmd_M82(self, params):
        # Use absolute distances for extrusion
        self.absoluteextrude = True
    def cmd_M83(self, params):
        # Use relative distances for extrusion
        self.absoluteextrude = False

    cmd_M18_aliases = ["M84"]
    def cmd_M18(self, params):
        # Turn off motors
        self.toolhead.motor_off()
    def cmd_M104(self, params):
        # Set Extruder Temperature
        self.set_temp(params)
=======
    def cmd_M206(self, params):
        # Set home offset
        offsets = { p: self.get_float(a, params)
                    for a, p in self.axis2pos.items() if a in params }
        for p, offset in offsets.items():
            self.base_position[p] += self.homing_add[p] - offset
            self.homing_add[p] = offset
    # G-Code temperature and fan commands
>>>>>>> 479772ca
    cmd_M105_when_not_ready = True
    def cmd_M105(self, params):
        # Get Extruder Temperature
        self.ack(self.get_temp(self.reactor.monotonic()))
    def cmd_M106(self, params):
        # Set fan speed
        self.set_fan_speed(self.get_float('S', params, 255.0) / 255.0,
                           self.get_int('P', params, 0))
    def cmd_M107(self, params):
        # Turn fan off
        self.set_fan_speed(0.0, self.get_int('P', params, 0))
    def cmd_M109(self, params):
        # Set Extruder Temperature and Wait
        self.set_temp(params, wait=True)
    def cmd_M140(self, params):
        # Set Bed Temperature
        self.set_temp(params, is_bed=True)
    def cmd_M190(self, params):
        # Set Bed Temperature and Wait
        self.set_temp(params, is_bed=True, wait=True)
    def cmd_M106(self, params):
        # Set fan speed
        self.set_fan_speed(self.get_float('S', params, 255.) / 255.)
    def cmd_M107(self, params):
        # Turn fan off
        self.set_fan_speed(0.)
    # G-Code miscellaneous commands
    cmd_M112_when_not_ready = True
    def cmd_M112(self, params):
        # Emergency Stop
        self.printer.invoke_shutdown("Shutdown due to M112 command")
    cmd_M114_when_not_ready = True
    def cmd_M114(self, params):
        # Get Current Position
        if self.toolhead is None:
            self.cmd_default(params)
            return
        raw_pos = homing.query_position(self.toolhead)
        self.respond("X:%.3f Y:%.3f Z:%.3f E:%.3f Count %s" % (
            self.last_position[0], self.last_position[1],
            self.last_position[2], self.last_position[3],
            " ".join(["%s:%d" % (n.upper(), p) for n, p in raw_pos])))
    cmd_M115_when_not_ready = True
    def cmd_M115(self, params):
        # Get Firmware Version and Capabilities
        software_version = self.printer.get_start_args().get('software_version')
        kw = {"FIRMWARE_NAME": "Klipper", "FIRMWARE_VERSION": software_version}
        self.ack(" ".join(["%s:%s" % (k, v) for k, v in kw.items()]))
<<<<<<< HEAD
    def cmd_M118(self, params):
        self.respond_info(params['#original'].replace(params['#command'], ""))
    def cmd_M140(self, params):
        # Set Bed Temperature
        self.set_temp(params, is_bed=True)
    def cmd_M190(self, params):
        # Set Bed Temperature and Wait
        self.set_temp(params, is_bed=True, wait=True)
    def cmd_M206(self, params):
        # Set home offset
        offsets = { p: self.get_float(a, params)
                    for a, p in self.axis2pos.items() if a in params }
        for p, offset in offsets.items():
            self.base_position[p] += self.homing_add[p] - offset
            self.homing_add[p] = offset

    def cmd_M220(self, params):
        # M220: Set speed factor override percentage
        self.factor_speed = self.get_float('S', params, 100.0) / 100.0
    def cmd_M221(self, params):
        # M221: Set extrude factor override percentage
        index = None
        # extruder number
        if 'D' in params:
            index = self.get_int('D', params)
        elif 'T' in params:
            index = self.get_int('T', params)
        if index is None:
            extr = self.extruder
        else:
            extr = extruder.get_printer_extruder(self.printer, index)
        extr.factor_extrude = self.get_float('S', params, 100.0) / 100.0

    def cmd_M290(self, params):
        # Babystepping
        if 'S' in params:
            babysteps_to_apply = self.get_float('S', params)
            if (self.absolutecoord):
                self.base_position[self.axis2pos['Z']] += babysteps_to_apply
            else:
                self.last_position[self.axis2pos['Z']] += babysteps_to_apply
            self.babysteps += babysteps_to_apply

        elif 'R' in params: # Reset
            if (self.absolutecoord):
                self.base_position[self.axis2pos['Z']] -= self.babysteps
            else:
                self.last_position[self.axis2pos['Z']] -= self.babysteps
            self.babysteps = 0.0

        else:
            self.respond_info("Baby stepping offset is %.3fmm" % (self.babysteps,))

    def cmd_M302(self, params):
        # Allow cold extrusion
        #       M302         ; report current cold extrusion state
        #       M302 P0      ; enable cold extrusion checking
        #       M302 P1      ; disables cold extrusion checking
        #       M302 S0      ; always allow extrusion (disables checking)
        #       M302 S170    ; only allow extrusion above 170
        #       M302 S170 P1 ; set min extrude temp to 170 but leave disabled
        disable = None
        temperature = None
        if 'P' in params:
            disable = self.get_int('P', params, 0) == 1
        if 'S' in params:
            temperature = self.get_int('S', params, -1)
        for k,h in heater.get_printer_heaters(self.printer).items():
            if not h.is_bed:
                h.set_min_extrude_temp(temperature, disable)
                status, temp = h.get_min_extrude_status()
                self.respond_info(
                    "Heater '{}' cold extrude: {}, min temp {}C".
                    format(h.name, status, temp))

    def cmd_M301(self, params):
        # TODO: M301: Set PID parameters
        pass
    def cmd_M304(self, params):
        # TODO: M304: Set PID parameters - Bed
        pass

    def cmd_M400(self, params):
        # Wait for current moves to finish
        self.toolhead.wait_moves()

    def cmd_M550(self, params):
        if 'P' in params:
            self.printer.name = params['P']
        self.logger.info("My name is now {}".format(self.printer.name))

    def cmd_M851(self, params):
        # Set X, Y, Z offsets
        offsets = { a.lower(): self.get_float(a, params)
                    for a, p in self.axis2pos.items() if a in params }
        if len(offsets) > 0:
            if self.toolhead is None:
                self.cmd_default(params)
                return
            self.toolhead.set_homing_offset(offsets)
        else:
            self.respond_info("Current offsets: X=%.2f Y=%.2f Z=%.2f" % \
                              (self.toolhead.kin.steppers[0].homing_offset,
                               self.toolhead.kin.steppers[1].homing_offset,
                               self.toolhead.kin.steppers[2].homing_offset))
=======
>>>>>>> 479772ca
    cmd_IGNORE_when_not_ready = True
    cmd_IGNORE_aliases = [
        "G21",
        "M21",
        "M110", 'M120', 'M121', 'M122', "M141",
        'M291', 'M292',
        'M752', 'M753', 'M754', 'M755', 'M756',
        'M997'
    ]
    def cmd_IGNORE(self, params):
        # Commands that are just silently accepted
        pass
    cmd_QUERY_ENDSTOPS_help = "Report on the status of each endstop"
    cmd_QUERY_ENDSTOPS_aliases = ["M119"]
    def cmd_QUERY_ENDSTOPS(self, params):
        # Get Endstop Status
        res = homing.query_endstops(self.toolhead)
        self.respond(" ".join(["%s:%s" % (name, ["open", "TRIGGERED"][not not t])
                               for name, t in res]))
    cmd_PID_TUNE_help = "Run PID Tuning"
    cmd_PID_TUNE_aliases = ["M303"]
    def cmd_PID_TUNE(self, params):
        # Run PID tuning (M303 E<-1 or 0...> S<temp> C<count>)
        heater = None;
        heater_index = self.get_int('E', params, 0)
        if (heater_index == -1):
            heater = self.printer.objects.get('heater_bed')
        else:
            e = extruder.get_printer_extruder(self.printer, heater_index)
            if e is not None:
                heater = e.get_heater()
        if heater is None:
            self.respond_error("Heater is not configured")
        else:
            temp = self.get_float('S', params)
            #count = self.get_int('C', params, 12, 8)
            heater.start_auto_tune(temp)
            self.bg_temp(heater)
    def prep_restart(self):
        if self.is_printer_ready:
            self.respond_info("Preparing to restart...")
            self.motor_heater_off()
            self.toolhead.dwell(0.500)
            self.toolhead.wait_moves()
    cmd_RESTART_when_not_ready = True
    cmd_RESTART_help = "Reload config file and restart host software"
    def cmd_RESTART(self, params):
        self.prep_restart()
        self.printer.request_exit('restart')
    cmd_FIRMWARE_RESTART_when_not_ready = True
    cmd_FIRMWARE_RESTART_help = "Restart firmware, host, and reload config"
    cmd_FIRMWARE_RESTART_aliases = ["M999"]
    def cmd_FIRMWARE_RESTART(self, params):
        self.prep_restart()
        self.printer.request_exit('firmware_restart')
    cmd_ECHO_when_not_ready = True
    def cmd_ECHO(self, params):
        self.respond_info(params['#original'])
    cmd_STATUS_when_not_ready = True
    cmd_STATUS_help = "Report the printer status"
    def cmd_STATUS(self, params):
        msg = self.printer.get_state_message()
        if self.is_printer_ready:
            self.respond_info(msg)
        else:
            self.respond_error(msg)
    cmd_HELP_when_not_ready = True
    def cmd_HELP(self, params):
        cmdhelp = []
        if not self.is_printer_ready:
            cmdhelp.append("Printer is not ready - not all commands available.")
        cmdhelp.append("Available extended commands:")
        for cmd in sorted(self.gcode_handlers):
            if cmd in self.gcode_help:
                cmdhelp.append("%-10s: %s" % (cmd, self.gcode_help[cmd]))
        self.respond_info("\n".join(cmdhelp))<|MERGE_RESOLUTION|>--- conflicted
+++ resolved
@@ -73,13 +73,6 @@
         self.extruder = None
         self.extruders = {}
         self.speed = 25.0
-<<<<<<< HEAD
-        self.absolutecoord = self.absoluteextrude = True
-        self.base_position = [0.0, 0.0, 0.0, 0.0]
-        self.last_position = [0.0, 0.0, 0.0, 0.0]
-        self.homing_add    = [0.0, 0.0, 0.0, 0.0]
-=======
->>>>>>> 479772ca
         self.axis2pos = {'X': 0, 'Y': 1, 'Z': 2, 'E': 3}
         self.factor_speed   = 1.0
         #self.tx_sequenceno = 0
@@ -138,9 +131,6 @@
             len(self.input_log),))
         for eventtime, data in self.input_log:
             out.append("Read %f: %s" % (eventtime, repr(data)))
-<<<<<<< HEAD
-        self.logger.info("\n".join(out))
-=======
         out.append(
             "gcode state: absolutecoord=%s absoluteextrude=%s"
             " base_position=%s last_position=%s homing_add=%s"
@@ -148,8 +138,7 @@
                 self.absolutecoord, self.absoluteextrude,
                 self.base_position, self.last_position, self.homing_add,
                 self.speed))
-        logging.info("\n".join(out))
->>>>>>> 479772ca
+        self.logger.info("\n".join(out))
     # Parse input into commands
     args_r = re.compile('([A-Z_]+|[A-Z*])')
     def process_commands(self, commands, need_ack=True):
@@ -340,14 +329,9 @@
                 self.respond_info("Fan not configured")
             return
         print_time = self.toolhead.get_last_move_time()
-<<<<<<< HEAD
         fan.set_speed(print_time, speed)
 
-    # Individual command handlers
-=======
-        self.fan.set_speed(print_time, speed)
     # G-Code special command handlers
->>>>>>> 479772ca
     def cmd_default(self, params):
         if not self.is_printer_ready:
             self.respond_error(self.printer.get_state_message())
@@ -384,7 +368,6 @@
         self.reset_last_position()
         activate_gcode = self.extruder.get_activate_gcode(True)
         self.process_commands(activate_gcode.split('\n'), need_ack=False)
-<<<<<<< HEAD
 
     def _parse_movement(self, params, is_arch=False):
         # parse move command
@@ -394,18 +377,6 @@
         if is_arch:
             self.absolutecoord = False; # change to relative
 
-=======
-    all_handlers = [
-        'G1', 'G4', 'G28', 'M18', 'M400',
-        'G20', 'M82', 'M83', 'G90', 'G91', 'G92', 'M206',
-        'M105', 'M104', 'M109', 'M140', 'M190', 'M106', 'M107',
-        'M112', 'M114', 'M115', 'IGNORE', 'QUERY_ENDSTOPS', 'PID_TUNE',
-        'RESTART', 'FIRMWARE_RESTART', 'ECHO', 'STATUS', 'HELP']
-    # G-Code movement commands
-    cmd_G1_aliases = ['G0']
-    def cmd_G1(self, params):
-        # Move
->>>>>>> 479772ca
         try:
             for a, p in self.axis2pos.items():
                 if a in params:
@@ -652,7 +623,6 @@
         else:
             delay = self.get_float('P', params, 0.0) / 1000.0
         self.toolhead.dwell(delay)
-<<<<<<< HEAD
 
     # todo firmware retraction support
     def cmd_G10(self, params):
@@ -671,8 +641,6 @@
         self.respond_error('Machine does not support G20 (inches) command')
 
     # Homing
-=======
->>>>>>> 479772ca
     def cmd_G28(self, params):
         # Move to origin
         axes = []
@@ -694,31 +662,12 @@
             self.last_position[axis] = newpos[axis]
             # todo check : is this ok for delta?? ( !!delta is homing to max!! )
             self.base_position[axis] = -self.homing_add[axis]
-<<<<<<< HEAD
     def cmd_G29(self, params):
         self.respond_info("Bed levelling is not supported yet!")
         #self.cmd_default(params)
         pass
 
-=======
-    cmd_M18_aliases = ["M84"]
-    def cmd_M18(self, params):
-        # Turn off motors
-        self.toolhead.motor_off()
-    def cmd_M400(self, params):
-        # Wait for current moves to finish
-        self.toolhead.wait_moves()
     # G-Code coordinate manipulation
-    def cmd_G20(self, params):
-        # Set units to inches
-        self.respond_error('Machine does not support G20 (inches) command')
-    def cmd_M82(self, params):
-        # Use absolute distances for extrusion
-        self.absoluteextrude = True
-    def cmd_M83(self, params):
-        # Use relative distances for extrusion
-        self.absoluteextrude = False
->>>>>>> 479772ca
     def cmd_G90(self, params):
         # Use absolute coordinates
         self.absolutecoord = True
@@ -734,7 +683,6 @@
             self.base_position[p] = self.last_position[p] - offset
         if not offsets:
             self.base_position = list(self.last_position)
-<<<<<<< HEAD
 
     def cmd_M0(self, params):
         heaters_on = self.get_int('H', params, 0)
@@ -770,16 +718,6 @@
     def cmd_M104(self, params):
         # Set Extruder Temperature
         self.set_temp(params)
-=======
-    def cmd_M206(self, params):
-        # Set home offset
-        offsets = { p: self.get_float(a, params)
-                    for a, p in self.axis2pos.items() if a in params }
-        for p, offset in offsets.items():
-            self.base_position[p] += self.homing_add[p] - offset
-            self.homing_add[p] = offset
-    # G-Code temperature and fan commands
->>>>>>> 479772ca
     cmd_M105_when_not_ready = True
     def cmd_M105(self, params):
         # Get Extruder Temperature
@@ -794,18 +732,6 @@
     def cmd_M109(self, params):
         # Set Extruder Temperature and Wait
         self.set_temp(params, wait=True)
-    def cmd_M140(self, params):
-        # Set Bed Temperature
-        self.set_temp(params, is_bed=True)
-    def cmd_M190(self, params):
-        # Set Bed Temperature and Wait
-        self.set_temp(params, is_bed=True, wait=True)
-    def cmd_M106(self, params):
-        # Set fan speed
-        self.set_fan_speed(self.get_float('S', params, 255.) / 255.)
-    def cmd_M107(self, params):
-        # Turn fan off
-        self.set_fan_speed(0.)
     # G-Code miscellaneous commands
     cmd_M112_when_not_ready = True
     def cmd_M112(self, params):
@@ -828,7 +754,7 @@
         software_version = self.printer.get_start_args().get('software_version')
         kw = {"FIRMWARE_NAME": "Klipper", "FIRMWARE_VERSION": software_version}
         self.ack(" ".join(["%s:%s" % (k, v) for k, v in kw.items()]))
-<<<<<<< HEAD
+
     def cmd_M118(self, params):
         self.respond_info(params['#original'].replace(params['#command'], ""))
     def cmd_M140(self, params):
@@ -934,8 +860,7 @@
                               (self.toolhead.kin.steppers[0].homing_offset,
                                self.toolhead.kin.steppers[1].homing_offset,
                                self.toolhead.kin.steppers[2].homing_offset))
-=======
->>>>>>> 479772ca
+
     cmd_IGNORE_when_not_ready = True
     cmd_IGNORE_aliases = [
         "G21",

# Parse gcode commands
#
# Copyright (C) 2016-2019  Kevin O'Connor <kevin@koconnor.net>
#
# This file may be distributed under the terms of the GNU GPLv3 license.
import os, re, logging, collections, shlex
import homing, kinematics.extruder

# Parse and handle G-Code commands
class GCodeParser:
    error = homing.CommandError
    RETRY_TIME = 0.100
    def __init__(self, printer, fd):
        self.logger = printer.get_logger('gcode')
        self.printer = printer
        self.fd = fd
        printer.register_event_handler("klippy:ready", self._handle_ready)
        printer.register_event_handler("klippy:shutdown", self._handle_shutdown)
        printer.register_event_handler("klippy:disconnect",
                                       self._handle_disconnect)
        # Input handling
        self.reactor = printer.get_reactor()
        self.is_processing_data = False
        self.is_fileinput = not not printer.get_start_args().get("debuginput")
        self.fd_handle = None
        if not self.is_fileinput:
            self.fd_handle = self.reactor.register_fd(self.fd,
                                                      self._process_data)
        self.partial_input = ""
        self.pending_commands = []
        self.bytes_read = 0
        self.input_log = collections.deque([], 50)
        # Command handling
        self.is_printer_ready = False
        self.mutex = self.reactor.mutex()
        self.base_gcode_handlers = self.gcode_handlers = {}
        self.ready_gcode_handlers = {}
        self.mux_commands = {}
        self.gcode_help = {}
        for cmd in self.all_handlers:
            func = getattr(self, 'cmd_' + cmd)
            wnr = getattr(self, 'cmd_' + cmd + '_when_not_ready', False)
            desc = getattr(self, 'cmd_' + cmd + '_help', None)
            self.register_command(cmd, func, wnr, desc)
            for a in getattr(self, 'cmd_' + cmd + '_aliases', []):
                self.register_command(a, func, wnr)
        # G-Code coordinate manipulation
        self.absolute_coord = self.absolute_extrude = True
        self.base_position = [0.0, 0.0, 0.0, 0.0]
        self.last_position = [0.0, 0.0, 0.0, 0.0]
        self.homing_position = [0.0, 0.0, 0.0, 0.0]
        self.speed = 25.
        self.speed_factor = 1. / 60.
        # G-Code state
        self.saved_states = {}
        self.move_transform = self.move_with_transform = None
        self.position_with_transform = (lambda: [0., 0., 0., 0.])
        self.need_ack = False
        self.toolhead = self.extruder = None
        self.heaters = None
        self.axis2pos = {'X': 0, 'Y': 1, 'Z': 2, 'E': 3}
        self.simulate_print = False
        self.auto_temp_report = True
        # Register control commands
        self.register_command("AUTO_TEMP_REPORT", self.cmd_AUTO_TEMP_REPORT,
                              when_not_ready=True,
                              desc="Disable/Enable auto temperature reports. [AUTO=0|1]")
    def cmd_AUTO_TEMP_REPORT(self, params):
        self.auto_temp_report = self.get_int("AUTO", params,
            default=self.auto_temp_report, minval=0, maxval=1)
        self.respond_info(
            "Auto temperature reporting %s" % bool(self.auto_temp_report))
    def register_fd(self, fd_r):
        if self.is_fileinput:
            return False
        if self.fd_handle is not None:
            self.reactor.unregister_fd(self.fd_handle)
        self.fd_handle = self.reactor.register_fd(fd_r, self._process_data)
        self.fd = fd_r
        return True
    def register_command(self, cmd, func, when_not_ready=False, desc=None):
        if func is None:
            if cmd in self.ready_gcode_handlers:
                del self.ready_gcode_handlers[cmd]
            if cmd in self.base_gcode_handlers:
                del self.base_gcode_handlers[cmd]
            return
        if cmd in self.ready_gcode_handlers:
            raise self.printer.config_error(
                "gcode command %s already registered" % (cmd,))
        if not (len(cmd) >= 2 and not cmd[0].isupper() and cmd[1].isdigit()):
            origfunc = func
            func = lambda params: origfunc(self._get_extended_params(params))
        else:
            raise self.printer.config_error("GCode must be is capitals! cmd: %s" % cmd)
        self.ready_gcode_handlers[cmd] = func
        if when_not_ready:
            self.base_gcode_handlers[cmd] = func
        if desc is not None:
            self.gcode_help[cmd] = desc
    def get_command_handler(self, cmd):
        if cmd in self.ready_gcode_handlers:
            return self.ready_gcode_handlers.get(cmd)
        return self.base_gcode_handlers.get(cmd, None)
    def register_mux_command(self, cmd, key, value, func, desc=None, when_not_ready=False):
        prev = self.mux_commands.get(cmd)
        if prev is None:
            self.register_command(cmd, self._cmd_mux, desc=desc, when_not_ready=when_not_ready)
            self.mux_commands[cmd] = prev = (key, {})
        prev_key, prev_values = prev
        if prev_key != key:
            raise self.printer.config_error(
                "mux command %s %s %s may have only one key (%s)" % (
                    cmd, key, value, prev_key))
        if value in prev_values:
            raise self.printer.config_error(
                "mux command %s %s %s already registered (%s)" % (
                    cmd, key, value, prev_values))
        prev_values[value] = func
    def set_move_transform(self, transform, force=False):
        if self.move_transform is not None and not force:
            raise self.printer.config_error(
                "G-Code move transform already specified")
        old_transform = self.move_transform
        if old_transform is None:
            old_transform = self.toolhead
        self.move_transform = transform
        self.move_with_transform = transform.move
        self.position_with_transform = transform.get_position
        return old_transform
    def stats(self, eventtime):
        return False, "gcodein=%d" % (self.bytes_read,)
    def _get_extrude_factor(self):
        try:
            return self.extruder.get_extrude_factor()
        except AttributeError:
            return 0.
    def _action_emergency_stop(self, msg="action_emergency_stop"):
        self.printer.invoke_shutdown("Shutdown due to %s" % (msg,))
        return ""
    def _action_respond_info(self, msg):
        self.respond_info(msg)
        return ""
    def _action_respond_error(self, msg):
        self.respond_error(msg)
        return ""
    def _get_gcode_position(self):
        p = [lp - bp for lp, bp in zip(self.last_position, self.base_position)]
        p[3] /= self._get_extrude_factor()
        return p
    def _get_gcode_speed(self):
        return self.speed / self.speed_factor
    def _get_gcode_speed_override(self):
        return self.speed_factor * 60.
    def get_status(self, eventtime):
        move_position = self._get_gcode_position()
        busy = self.is_processing_data
        return {
            'speed_factor': self._get_gcode_speed_override(),
            'speed': self._get_gcode_speed(),
            'extrude_factor': self._get_extrude_factor(),
            'abs_extrude': self.absolute_extrude,
            'busy': busy,
            'move_xpos': move_position[0],
            'move_ypos': move_position[1],
            'move_zpos': move_position[2],
            'move_epos': move_position[3],
            'last_xpos': self.last_position[0],
            'last_ypos': self.last_position[1],
            'last_zpos': self.last_position[2],
            'last_epos': self.last_position[3],
            'base_xpos': self.base_position[0],
            'base_ypos': self.base_position[1],
            'base_zpos': self.base_position[2],
            'base_epos': self.base_position[3],
            'homing_xpos': self.homing_position[0],
            'homing_ypos': self.homing_position[1],
            'homing_zpos': self.homing_position[2],
            'gcode_position': homing.Coord(*move_position),
            'action_respond_info': self._action_respond_info,
            'action_respond_error': self._action_respond_error,
            'action_emergency_stop': self._action_emergency_stop,
        }
    def _handle_shutdown(self):
        if not self.is_printer_ready:
            return
        self.is_printer_ready = False
        self.gcode_handlers = self.base_gcode_handlers
        self._dump_debug()
        if self.is_fileinput:
            self.printer.request_exit('error_exit')
        self._respond_state("Shutdown")
    def _handle_disconnect(self):
        self._respond_state("Disconnect")
    def _handle_ready(self):
        self.is_printer_ready = True
        self.gcode_handlers = self.ready_gcode_handlers
        # Lookup printer components
        self.heaters = self.printer.lookup_object('heater')
        self.toolhead = self.printer.lookup_object('toolhead')
        if self.move_transform is None:
            self.move_with_transform = self.toolhead.move
            self.position_with_transform = self.toolhead.get_position
        self.extruder = self.printer.extruder_get(0, default=None)
        if self.extruder is not None:
            self.toolhead.set_extruder(self.extruder)
        if self.is_fileinput and self.fd_handle is None:
            self.fd_handle = self.reactor.register_fd(self.fd,
                                                      self._process_data)
        self._respond_state("Ready")
    def reset_last_position(self):
        self.last_position = self.position_with_transform()
    def _dump_debug(self):
        out = []
        out.append("Dumping gcode input %d blocks" % (
            len(self.input_log),))
        for eventtime, data in self.input_log:
            out.append("Read %f: %s" % (eventtime, repr(data)))
        out.append(
            "gcode state: absolute_coord=%s absolute_extrude=%s"
            " base_position=%s last_position=%s homing_position=%s"
            " speed_factor=%s extrude_factor=%s speed=%s" % (
                self.absolute_coord, self.absolute_extrude,
                self.base_position, self.last_position, self.homing_position,
                self.speed_factor, self._get_extrude_factor(), self.speed))
        self.logger.info("\n".join(out))
    # Parse input into commands
    args_r = re.compile('([A-Z_]+|[A-Z*/"])')
    def _process_commands(self, commands, need_ack=True):
        for line in commands:
            # Ignore comments and leading/trailing spaces
            line = origline = line.strip()
            cpos = line.find(';')
            if cpos >= 0:
                line = line[:cpos]
            # Break command into parts
            parts = self.args_r.split(line.upper())[1:]
            params = { parts[i]: parts[i+1].strip()
                       for i in range(0, len(parts), 2) }
            params['#original'] = origline
            if parts and parts[0] == 'N':
                # Skip line number at start of command
                del parts[:2]
            if not parts:
                # Treat empty line as empty command
                parts = ['', '']
            params['#command'] = cmd = parts[0] + parts[1].strip()
            # Invoke handler for command
            self.need_ack = need_ack
            handler = self.gcode_handlers.get(cmd, self.cmd_default)
            try:
                handler(params)
            except self.error as e:
                self.respond_error(str(e))
                self.reset_last_position()
                if not need_ack:
                    raise
            except:
                msg = 'Internal error on command:"%s"' % (cmd,)
                self.logger.exception(msg)
                self.printer.invoke_shutdown(msg)
                self.respond_stop(msg)
                if not need_ack:
                    raise
            self.ack()
    m112_r = re.compile('^(?:[nN][0-9]+)?\s*[mM]112(?:\s|$)')
    def _process_data(self, eventtime):
        # Read input, separate by newline, and add to pending_commands
        try:
            data = os.read(self.fd, 4096)
        except os.error:
            logging.exception("Read g-code")
            return
        self.input_log.append((eventtime, data))
        self.bytes_read += len(data)
        lines = data.split('\n')
        lines[0] = self.partial_input + lines[0]
        self.partial_input = lines.pop()
        pending_commands = self.pending_commands
        pending_commands.extend(lines)
        # Special handling for debug file input EOF
        if not data and self.is_fileinput:
            if not self.is_processing_data:
                self.reactor.unregister_fd(self.fd_handle)
                self.fd_handle = None
                self.request_restart('exit')
            pending_commands.append("")
        # Handle case where multiple commands pending
        if self.is_processing_data or len(pending_commands) > 1:
            if len(pending_commands) < 20:
                # Check for M112 out-of-order
                for line in lines:
                    if self.m112_r.match(line) is not None:
                        self.cmd_M112({})
            if self.is_processing_data:
                if len(pending_commands) >= 20:
                    # Stop reading input
                    self.reactor.unregister_fd(self.fd_handle)
                    self.fd_handle = None
                return
        # Process commands
        self.is_processing_data = True
        while pending_commands:
            self.pending_commands = []
            with self.mutex:
                self._process_commands(pending_commands)
            pending_commands = self.pending_commands
        self.is_processing_data = False
        if self.fd_handle is None:
            self.fd_handle = self.reactor.register_fd(self.fd,
                                                      self._process_data)
    def run_script_from_command(self, script):
        prev_need_ack = self.need_ack
        try:
            self._process_commands(script.split('\n'), need_ack=False)
        finally:
            self.need_ack = prev_need_ack
    def run_script(self, script):
        with self.mutex:
            self._process_commands(script.split('\n'), need_ack=False)
    def get_mutex(self):
        return self.mutex
    # Response handling
    def write_resp(self, msg):
        os.write(self.fd, msg)
    def ack(self, msg=None):
        if not self.need_ack or self.is_fileinput:
            return
        try:
            if msg:
                self.write_resp("ok %s\n" % (msg,))
            else:
                self.write_resp("ok\n")
        except os.error:
            logging.exception("Write g-code ack")
        self.need_ack = False
    def respond(self, msg):
        if self.is_fileinput:
            return
        ack = " ok\n"
        if self.need_ack:
            ack = "\n"
        try:
            self.write_resp(msg+ack)
        except os.error:
            logging.exception("Write g-code response")
    def respond_info(self, msg, log=True):
        if log:
            self.logger.info(msg)
        lines = [l.strip() for l in msg.strip().split('\n')]
        self.respond("// " + "\n// ".join(lines))
    def respond_error(self, msg):
        self.logger.warning(msg)
        lines = msg.strip().split('\n')
        if len(lines) > 1:
            self.respond_info("%s" % "\n".join(lines[:-1]))
        self.respond('Warning: %s' % (lines[-1].strip(),))
    def respond_stop(self, msg):
        self.logger.error(msg.replace('\n', ". "))
        lines = msg.strip().split('\n')
        if len(lines) > 1:
            self.respond_info("%s" % "\n".join(lines[:-1]), log=False)
        self.respond('!! Error: %s' % (lines[-1].strip(),))
        if self.is_fileinput:
            self.printer.request_exit('error_exit')
    def _respond_state(self, state):
        self.respond_info("Klipper state: %s" % (state,), log=False)
    # Parameter parsing helpers
    class sentinel: pass
    def get_str(self, name, params, default=sentinel, parser=str,
                minval=None, maxval=None, above=None, below=None):
        if name not in params:
            if default is self.sentinel:
                raise self.error("Error on '%s': missing %s" % (
                    params['#original'], name))
            return default
        try:
            value = parser(params[name])
        except:
            raise self.error("Error on '%s': unable to parse %s" % (
                params['#original'], params[name]))
        if minval is not None and value < minval:
            raise self.error("Error on '%s': %s must have minimum of %s" % (
                params['#original'], name, minval))
        if maxval is not None and value > maxval:
            raise self.error("Error on '%s': %s must have maximum of %s" % (
                params['#original'], name, maxval))
        if above is not None and value <= above:
            raise self.error("Error on '%s': %s must be above %s" % (
                params['#original'], name, above))
        if below is not None and value >= below:
            raise self.error("Error on '%s': %s must be below %s" % (
                params['#original'], name, below))
        return value
    def get_int(self, name, params, default=sentinel, minval=None, maxval=None):
        return self.get_str(name, params, default, parser=int,
                            minval=minval, maxval=maxval)
    def get_float(self, name, params, default=sentinel,
                  minval=None, maxval=None, above=None, below=None):
        return self.get_str(name, params, default, parser=float, minval=minval,
                            maxval=maxval, above=above, below=below)
    extended_r = re.compile(
        r'^\s*(?:N[0-9]+\s*)?'
        r'(?P<cmd>[a-zA-Z_][a-zA-Z_]+)(?:\s+|$)'
        r'(?P<args>[^#*;]*?)'
        r'\s*(?:[#*;].*)?$')
    def _get_extended_params(self, params):
        m = self.extended_r.match(params['#original'])
        if m is None or params["#command"] == 'ECHO':
            # Not an "extended" command
            return params
        eargs = m.group('args')
        try:
            eparams = [earg.split('=', 1) for earg in shlex.split(eargs)]
            eparams = { k.upper(): v for k, v in eparams }
            eparams.update({k: params[k] for k in params if k.startswith('#')})
            return eparams
        except ValueError as e:
            raise self.error("Malformed command '%s'" % (params['#original'],))
    # Temperature wrappers
    def _get_temp(self, eventtime):
        # Tn:XXX /YYY B:XXX /YYY
        out = []
        if self.heaters is not None:
            for gcode_id, sensor in sorted(self.heaters.get_gcode_sensors()):
                cur, target = sensor.get_temp(eventtime)
                out.append("%s:%.1f /%.1f" % (gcode_id, cur, target))
        if not out:
            return "T:0"
        return " ".join(out)
    def bg_temp(self, heater):
        if self.is_fileinput:
            return
        eventtime = self.reactor.monotonic()
        while self.is_printer_ready and heater.check_busy(eventtime):
            print_time = self.toolhead.get_last_move_time()
            if self.auto_temp_report:
                self.respond(self._get_temp(eventtime))
            eventtime = self.reactor.pause(eventtime + 1.)
    def _set_temp(self, params, is_bed=False, wait=False):
        if self.simulate_print:
            return
        temp = 0.
        if "S" in params:
            temp = self.get_float('S', params, 0.)
        elif "R" in params:
            temp = self.get_float('R', params, 0.)
        if temp < 0:
            temp = 0.
        if is_bed:
<<<<<<< HEAD
            pheater = self.printer.lookup_object('heater')
            heater = pheater.lookup_heater('heater bed', None)
        else:
            index = self.get_int('T', params, None)
            if index is None:
                index = self.get_int('P', params, 999)
            heater = self.printer.extruder_get(
                index, default=self.extruder).get_heater()
=======
            heater = self.printer.lookup_object('heater_bed', None)
        elif 'T' in params:
            index = self.get_int('T', params, minval=0)
            section = 'extruder'
            if index:
                section = 'extruder%d' % (index,)
            extruder = self.printer.lookup_object(section, None)
            if extruder is not None:
                heater = extruder.get_heater()
        elif self.extruder is not None:
            heater = self.extruder.get_heater()
>>>>>>> bdc7383e
        if heater is None:
            if temp > 0.:
                self.respond_error("Heater not configured")
            return
        print_time = self.toolhead.get_last_move_time()
        try:
            heater.set_temp(print_time, temp)
        except heater.error as e:
            raise self.error(str(e))
        if wait and temp:
            self.bg_temp(heater)
    def _set_fan_speed(self, speed, index):
        fan = self.printer.lookup_object('fan %d' % (index,), None)
        if fan is None:
            if speed and not self.is_fileinput:
                self.respond_info("Fan not configured")
            return
        print_time = self.toolhead.get_last_move_time()
        fan.set_speed(print_time, speed)
    # G-Code special command handlers
    layer_r = re.compile('^.*;.*layer.*\s+([0-9]+).*\s+([0-9]+\.[0-9]+).*', flags=re.IGNORECASE)
    def cmd_default(self, params):
        if not self.is_printer_ready:
            self.respond_error(self.printer.get_state_message())
            return
        cmd = params.get('#command')
        if not cmd:
            original = params['#original']
            # Detect layer change from gcode comment
            try:
                layer = self.layer_r.search(original).groups()
                self.printer.send_event('gcode:layer_changed',
                                        self.toolhead.get_last_move_time(),
                                        layer[0], layer[1])
            except AttributeError:
                pass
            return
        if cmd[0] == 'T' and len(cmd) > 1 and cmd[1].isdigit():
            # Tn command has to be handled specially
            self.cmd_Tn(params)
            return
        elif cmd.startswith("M117 "):
            # Handle M117 gcode with numeric and special characters
            handler = self.gcode_handlers.get("M117", None)
            if handler is not None:
                handler(params)
                return
        self.respond_info('Unknown command:"%s"' % (cmd,))
    def cmd_Tn(self, params):
        # Select Tool
        index = self.get_int('T', params)
        if index < 0:
            # Reprap WebGui uses T-1 to deselect filament, skip it
            return
        e = self.printer.extruder_get(index, None)
        if e is None:
            raise self.error("Extruder %s not configured" % (index,))
        if self.extruder is e:
            return
        if self.extruder is not None:
            self.run_script_from_command(self.extruder.get_activate_gcode(False))
        self.toolhead.set_extruder(e)
        self.extruder = e
        self.reset_last_position()
        self.base_position[3] = self.last_position[3]
        self.run_script_from_command(self.extruder.get_activate_gcode(True))
    def _cmd_mux(self, params):
        key, values = self.mux_commands[params['#command']]
        if None in values:
            key_param = self.get_str(key, params, None)
        else:
            key_param = self.get_str(key, params)
        if key_param not in values:
            raise self.error("The value '%s' is not valid for %s" % (
                key_param, key))
        values[key_param](params)
    all_handlers = [
        'G1', 'G4', 'G28', 'M18', 'M400',
        'G20', 'M82', 'M83', 'G90', 'G91', 'G92', 'M114', 'M220', 'M221',
        'SET_GCODE_OFFSET', 'M206', 'SAVE_GCODE_STATE', 'RESTORE_GCODE_STATE',
        'M105', 'M104', 'M109', 'M140', 'M190', 'M106', 'M107',
        'M112', 'M115', 'IGNORE', 'GET_POSITION',
        'RESTART', 'FIRMWARE_RESTART', 'ECHO', 'STATUS', 'HELP']
    # G-Code movement commands
    cmd_G1_aliases = ['G0']
    def cmd_G1(self, params):
        # Move
        try:
            for axis in 'XYZ':
                if axis in params:
                    v = float(params[axis])
                    pos = self.axis2pos[axis]
                    if not self.absolute_coord:
                        # value relative to position of last move
                        self.last_position[pos] += v
                    else:
                        # value relative to base coordinate position
                        self.last_position[pos] = v + self.base_position[pos]
            if 'E' in params and not self.simulate_print:
                v = float(params['E']) * self._get_extrude_factor()
                if not self.absolute_coord or not self.absolute_extrude:
                    # value relative to position of last move
                    self.last_position[3] += v
                else:
                    # value relative to base coordinate position
                    self.last_position[3] = v + self.base_position[3]
            if 'F' in params:
                gcode_speed = float(params['F'])
                if gcode_speed <= 0.:
                    raise self.error("Invalid speed in '%s'" % (
                        params['#original'],))
                self.speed = gcode_speed * self.speed_factor
        except ValueError as e:
            raise self.error("Unable to parse move '%s'" % (
                params['#original'],))
        self.move_with_transform(self.last_position, self.speed)
    cmd_G4_aliases = ['G04']
    def cmd_G4(self, params):
        # Dwell
        if 'S' in params:
            delay = self.get_float('S', params, minval=0.)
        else:
            delay = self.get_float('P', params, 0., minval=0.) / 1000.
        self.toolhead.dwell(delay)
    def cmd_G28(self, params):
        # Move to origin
        axes = []
        for axis in 'XYZ':
            if axis in params:
                axes.append(self.axis2pos[axis])
        if not axes:
            axes = [0, 1, 2]
        homing_state = homing.Homing(self.printer)
        if self.is_fileinput:
            homing_state.set_no_verify_retract()
        homing_state.home_axes(axes)
        for axis in homing_state.get_axes():
            self.base_position[axis] = self.homing_position[axis]
        self.reset_last_position()
    cmd_M18_aliases = ["M84"]
    def cmd_M18(self, params):
        # Turn off motors
        # Should wait queued moves to prevent unwanted error!
        self.toolhead.wait_moves()
        self.toolhead.motor_off()
    def cmd_M400(self, params):
        # Wait for current moves to finish
        self.toolhead.wait_moves()
    # G-Code coordinate manipulation
    def cmd_G20(self, params):
        # Set units to inches
        self.respond_error('Machine does not support G20 (inches) command')
    def cmd_M82(self, params):
        # Use absolute distances for extrusion
        self.absolute_extrude = True
    def cmd_M83(self, params):
        # Use relative distances for extrusion
        self.absolute_extrude = False
    def cmd_G90(self, params):
        # Use absolute coordinates
        self.absolute_coord = True
    def cmd_G91(self, params):
        # Use relative coordinates
        self.absolute_coord = False
    def cmd_G92(self, params):
        # Set position
        offsets = { p: self.get_float(a, params)
                    for a, p in self.axis2pos.items() if a in params }
        for p, offset in offsets.items():
            if p == 3:
                offset *= self._get_extrude_factor()
            self.base_position[p] = self.last_position[p] - offset
        if not offsets:
            self.base_position = list(self.last_position)
    cmd_M114_when_not_ready = True
    def cmd_M114(self, params):
        # Get Current Position
        p = self._get_gcode_position()
        self.respond("X:%.3f Y:%.3f Z:%.3f E:%.3f" % tuple(p))
    def cmd_M220(self, params):
        # Set speed factor override percentage
        value = self.get_float('S', params, 100., above=0.) / (60. * 100.)
        self.speed = self._get_gcode_speed() * value
        self.speed_factor = value
    def cmd_M221(self, params):
        # Set extrude factor override percentage
        new_extrude_factor = self.get_float('S', params, 100., above=0.) / 100.
        index = None
        # extruder number
        if 'D' in params:
            index = self.get_int('D', params, None)
        elif 'T' in params:
            index = self.get_int('T', params, None)
        if index is None:
            extr = self.extruder
        else:
            extr = self.printer.extruder_get(index)
        if extr is not None:
            last_e_pos = self.last_position[3]
            e_value = (last_e_pos - self.base_position[3]) / extr.get_extrude_factor()
            self.base_position[3] = last_e_pos - e_value * new_extrude_factor
            extr.set_extrude_factor(new_extrude_factor)
    cmd_SET_GCODE_OFFSET_help = \
        "Set a virtual offset to positions. " \
        "args: [X|Y|Z_ADJUST=offset]"
    def cmd_SET_GCODE_OFFSET(self, params):
        move_delta = [0., 0., 0., 0.]
        for axis, pos in self.axis2pos.items():
            if axis in params:
                offset = self.get_float(axis, params)
            elif axis + '_ADJUST' in params:
                offset = self.homing_position[pos]
                offset += self.get_float(axis + '_ADJUST', params)
            else:
                continue
            delta = offset - self.homing_position[pos]
            move_delta[pos] = delta
            self.base_position[pos] += delta
            self.homing_position[pos] = offset
        # Move the toolhead the given offset if requested
        if self.get_int('MOVE', params, 0):
            speed = self.get_float('MOVE_SPEED', params, self.speed, above=0.)
            for pos, delta in enumerate(move_delta):
                self.last_position[pos] += delta
            self.move_with_transform(self.last_position, speed)
    def cmd_M206(self, params):
        # Offset axes
        offsets = { self.axis2pos[a]: -self.get_float(a, params)
                    for a in 'XYZ' if a in params }
        for pos, offset in offsets.items():
            delta = offset - self.homing_position[pos]
            self.base_position[pos] += delta
            self.homing_position[pos] = offset
    cmd_SAVE_GCODE_STATE_help = "Save G-Code coordinate state"
    def cmd_SAVE_GCODE_STATE(self, params):
        state_name = self.get_str('NAME', params, 'default')
        self.saved_states[state_name] = {
            'absolute_coord': self.absolute_coord,
            'absolute_extrude': self.absolute_extrude,
            'base_position': list(self.base_position),
            'last_position': list(self.last_position),
            'homing_position': list(self.homing_position),
            'speed': self.speed, 'speed_factor': self.speed_factor,
            'extrude_factor': self._get_extrude_factor(),
            'extruder': self.extruder,
        }
    cmd_RESTORE_GCODE_STATE_help = "Restore a previously saved G-Code state"
    def cmd_RESTORE_GCODE_STATE(self, params):
        state_name = self.get_str('NAME', params, 'default')
        state = self.saved_states.get(state_name)
        if state is None:
            raise self.error("Unknown g-code state: %s" % (state_name,))
        # Restore state
        self.absolute_coord = state['absolute_coord']
        self.absolute_extrude = state['absolute_extrude']
        self.base_position = list(state['base_position'])
        self.homing_position = list(state['homing_position'])
        self.speed = state['speed']
        self.speed_factor = state['speed_factor']
        self.extruder = state['extruder']
        self.extruder.set_extrude_factor(state['extrude_factor'])
        # Restore the relative E position
        e_diff = self.last_position[3] - state['last_position'][3]
        self.base_position[3] += e_diff
        # Move the toolhead back if requested
        if self.get_int('MOVE', params, 0):
            speed = self.get_float('MOVE_SPEED', params, self.speed, above=0.)
            self.last_position[:3] = state['last_position'][:3]
            self.move_with_transform(self.last_position, speed)
    # G-Code temperature and fan commands
    cmd_M105_when_not_ready = True
    def cmd_M105(self, params):
        # Get Extruder Temperature
        msg = self._get_temp(self.reactor.monotonic())
        if self.need_ack:
            self.ack(msg)
        else:
            self.respond(msg)
    def cmd_M104(self, params):
        # Set Extruder Temperature
        self._set_temp(params)
    def cmd_M109(self, params):
        # Set Extruder Temperature and Wait
        self._set_temp(params, wait=True)
    def cmd_M140(self, params):
        # Set Bed Temperature
        self._set_temp(params, is_bed=True)
    def cmd_M190(self, params):
        # Set Bed Temperature and Wait
        self._set_temp(params, is_bed=True, wait=True)
    def cmd_M106(self, params):
        # Set fan speed
        self._set_fan_speed(self.get_float('S', params, 255., minval=0.) / 255.,
                            self.get_int('P', params, 0))
    def cmd_M107(self, params):
        # Turn fan off
        self._set_fan_speed(0., self.get_int('P', params, 0))
    # G-Code miscellaneous commands
    cmd_M112_help = "Emergency shutdown"
    cmd_M112_when_not_ready = True
    def cmd_M112(self, params):
        # Emergency Stop
        self.printer.invoke_shutdown("Shutdown due to M112 command")
    cmd_M115_help = "Get firmware version and capabilities"
    cmd_M115_when_not_ready = True
    def cmd_M115(self, params):
        # Get Firmware Version and Capabilities
        software_version = self.printer.get_start_args().get('software_version')
        kw = {"FIRMWARE_NAME": "Klipper", "FIRMWARE_VERSION": software_version}
        self.ack(" ".join(["%s:%s" % (k, v) for k, v in kw.items()]))
    cmd_IGNORE_when_not_ready = True
    cmd_IGNORE_aliases = ["G21", "M110", "M21"]
    def cmd_IGNORE(self, params):
        # Commands that are just silently accepted
        pass
    cmd_GET_POSITION_when_not_ready = True
    def cmd_GET_POSITION(self, params):
        if self.toolhead is None:
            self.cmd_default(params)
            return
        kin = self.toolhead.get_kinematics()
        steppers = kin.get_steppers()
        mcu_pos = " ".join(["%s:%d" % (s.get_name(), s.get_mcu_position())
                            for s in steppers])
        stepper_pos = " ".join(
            ["%s:%.6f" % (s.get_name(), s.get_commanded_position())
             for s in steppers])
        kinematic_pos = " ".join(["%s:%.6f"  % (a, v)
                                  for a, v in zip("XYZE", kin.calc_position())])
        toolhead_pos = " ".join(["%s:%.6f" % (a, v) for a, v in zip(
            "XYZE", self.toolhead.get_position())])
        gcode_pos = " ".join(["%s:%.6f"  % (a, v)
                              for a, v in zip("XYZE", self.last_position)])
        base_pos = " ".join(["%s:%.6f"  % (a, v)
                             for a, v in zip("XYZE", self.base_position)])
        homing_pos = " ".join(["%s:%.6f"  % (a, v)
                               for a, v in zip("XYZ", self.homing_position)])
        self.respond_info(
            "mcu: %s\n"
            "stepper: %s\n"
            "kinematic: %s\n"
            "toolhead: %s\n"
            "gcode: %s\n"
            "gcode base: %s\n"
            "gcode homing: %s" % (
                mcu_pos, stepper_pos, kinematic_pos, toolhead_pos,
                gcode_pos, base_pos, homing_pos))
    def request_restart(self, result):
        if self.is_printer_ready:
            print_time = self.toolhead.get_last_move_time()
            self.printer.send_event("gcode:request_restart", print_time)
            self.toolhead.dwell(0.500)
            self.toolhead.wait_moves()
        self.printer.request_exit(result)
    cmd_RESTART_when_not_ready = True
    cmd_RESTART_help = "Reload config file and restart host software"
    def cmd_RESTART(self, params):
        self.request_restart('restart')
    cmd_FIRMWARE_RESTART_when_not_ready = True
    cmd_FIRMWARE_RESTART_help = "Restart firmware, host, and reload config"
    def cmd_FIRMWARE_RESTART(self, params):
        self.request_restart('firmware_restart')
    cmd_ECHO_help = "Repond same command back to sender"
    cmd_ECHO_when_not_ready = True
    def cmd_ECHO(self, params):
        self.respond_info(params['#original'], log=False)
    cmd_STATUS_when_not_ready = True
    cmd_STATUS_help = "Report the printer status"
    def cmd_STATUS(self, params):
        if self.is_printer_ready:
            self._respond_state("Ready")
            return
        msg = self.printer.get_state_message()
        msg = msg.rstrip() + "\nKlipper state: Not ready"
        self.respond_error(msg)
    cmd_HELP_when_not_ready = True
    def cmd_HELP(self, params):
        cmdhelp = []
        if not self.is_printer_ready:
            cmdhelp.append("Printer is not ready - not all commands available.")
        cmdhelp.append("Available extended commands:")
        for cmd in sorted(self.gcode_handlers):
            if cmd in self.gcode_help:
                cmdhelp.append("%-10s: %s" % (cmd, self.gcode_help[cmd]))
        self.respond_info("\n".join(cmdhelp), log=False)
    def get_temp_str(self, eventtime):
        return self._get_temp(eventtime)<|MERGE_RESOLUTION|>--- conflicted
+++ resolved
@@ -448,7 +448,6 @@
         if temp < 0:
             temp = 0.
         if is_bed:
-<<<<<<< HEAD
             pheater = self.printer.lookup_object('heater')
             heater = pheater.lookup_heater('heater bed', None)
         else:
@@ -457,19 +456,6 @@
                 index = self.get_int('P', params, 999)
             heater = self.printer.extruder_get(
                 index, default=self.extruder).get_heater()
-=======
-            heater = self.printer.lookup_object('heater_bed', None)
-        elif 'T' in params:
-            index = self.get_int('T', params, minval=0)
-            section = 'extruder'
-            if index:
-                section = 'extruder%d' % (index,)
-            extruder = self.printer.lookup_object(section, None)
-            if extruder is not None:
-                heater = extruder.get_heater()
-        elif self.extruder is not None:
-            heater = self.extruder.get_heater()
->>>>>>> bdc7383e
         if heater is None:
             if temp > 0.:
                 self.respond_error("Heater not configured")
@@ -729,8 +715,8 @@
         self.homing_position = list(state['homing_position'])
         self.speed = state['speed']
         self.speed_factor = state['speed_factor']
+        self.extruder.set_extrude_factor(state['extrude_factor'])
         self.extruder = state['extruder']
-        self.extruder.set_extrude_factor(state['extrude_factor'])
         # Restore the relative E position
         e_diff = self.last_position[3] - state['last_position'][3]
         self.base_position[3] += e_diff

# Printer heater support
#
# Copyright (C) 2016-2018  Kevin O'Connor <kevin@koconnor.net>
#
# This file may be distributed under the terms of the GNU GPLv3 license.
import logging, threading


######################################################################
# Heater
######################################################################

KELVIN_TO_CELCIUS = -273.15
MAX_HEAT_TIME = 5.0
AMBIENT_TEMP = 25.
PID_PARAM_BASE = 255.

DEBUG_TARGET = 25.

class error(Exception):
    pass

class HeaterProtect:
    def __init__(self, config, heater):
        self.printer = printer = heater.printer
        self.heater = heater
        self.gcode = gcode = heater.printer.lookup_object('gcode')
        #register events
        printer.register_event_handler("klippy:shutdown",
                                       self._handle_shutdown)
        printer.register_event_handler("klippy:disconnect",
                                       self._handle_shutdown)
        printer.register_event_handler("klippy:ready",
                                       self._handle_ready)
        # heat check timer
        self.protection_period_heat = \
            config.getfloat('protect_period_heat', 10.0, above=0.0, maxval=120.0)
        self.protection_hysteresis_heat = \
            config.getfloat('protect_hysteresis_heat', 4.0, above=0.50)
        self.protection_period = \
            config.getfloat('protect_period', 10.0, above=0.0, maxval=120.0)
        self.protect_hyst_runaway = \
            config.getfloat('protect_hysteresis_runaway', 4.0, above=0.0)
        self.protect_hyst_cooling = \
            config.getfloat('protect_hysteresis_cooling', 1.0, above=0.0)
        self.protect_hyst_idle = \
            config.getfloat('protect_hysteresis_idle', 1.0, above=0.0, maxval=5.0)
        self.reactor = printer.reactor
        self.protection_timer = self.reactor.register_timer(self._check_heating)
        self.protection_last_temp = 9999.
        self.protect_runaway_disabled = False
        gcode.register_mux_command("TEMP_PROTECTION", "HEATER", heater.get_name(),
                                   self.cmd_TEMP_PROTECTION,
                                   desc=self.cmd_TEMP_PROTECTION_help)
    def set_runaway(self, disabled=False):
        self.protect_runaway_disabled = disabled
    def start(self):
        self.protect_state = None
        self.reactor.update_timer(self.protection_timer,
                                  self.reactor.NOW)
    def stop(self):
        self.reactor.update_timer(self.protection_timer,
                                  self.reactor.NEVER)
    cmd_TEMP_PROTECTION_help = "agrs: HEATER= [HYSTERESIS_IDLE=] [HYSTERESIS_COOLING=] " \
                               "[PERIOD_HEAT=] [HYSTERESIS_HEAT=] " \
                               "[PERIOD_RUNAWAY=] [HYSTERESIS_RUNAWAY=]"
    def cmd_TEMP_PROTECTION(self, params):
        # Stop timer during the param update
        self.reactor.update_timer(self.protection_timer,
                                  self.reactor.NEVER)
        # Heating
        self.protection_period_heat = self.gcode.get_float(
            'PERIOD_HEAT', params, self.protection_period_heat,
            above=0.0, maxval=120.0)
        self.protection_hysteresis_heat = self.gcode.get_float(
            'HYSTERESIS_HEAT', params, self.protection_hysteresis_heat,
            above=0.5)
        # Maintain
        self.protection_period = self.gcode.get_float(
            'PERIOD_RUNAWAY', params, self.protection_period,
            above=0.0, maxval=120.0)
        self.protect_hyst_runaway = self.gcode.get_float(
            'HYSTERESIS_RUNAWAY', params, self.protect_hyst_runaway,
            above=0.0)
        # Cooling
        self.protect_hyst_cooling = self.gcode.get_float(
            'HYSTERESIS_COOLING', params, self.protect_hyst_cooling,
            above=0.0)
        # Idle
        self.protect_hyst_idle = self.gcode.get_float(
            'HYSTERESIS_IDLE', params, self.protect_hyst_idle,
            above=0.0, maxval=60.)
        # Star timer again
        self.start()
        self.gcode.respond_info(
            "Idle hysteresis %.2fC, Cooling hysteresis %.2fC\n"
            "Heating: period %.2fs, hysteresis %.2fC\n"
            "Runaway: period %.2fs, hysteresis %.2fC" % (
                self.protect_hyst_idle, self.protect_hyst_cooling,
                self.protection_period_heat, self.protection_hysteresis_heat,
                self.protection_period, self.protect_hyst_runaway))
    def _handle_shutdown(self):
        self.reactor.update_timer(self.protection_timer,
                                  self.reactor.NEVER)
    def _handle_ready(self):
        if not self.heater.sensor.get_mcu().is_shutdown() and \
           not self.heater.mcu_pwm.get_mcu().is_shutdown():
            self.start()
    protect_state = None
    def _check_heating(self, eventtime):
        next_time = 15.0  # next 15sec from now for idle
        with self.heater.lock:
            current_temp = self.heater.last_temp
            target_temp = self.heater.target_temp
        # initiate protection
        if self.protect_state is None or self.protection_last_temp == 0:
            if target_temp == 0:
                self.protect_state = 'idle'
            elif current_temp <= (target_temp - self.protect_hyst_runaway):
                next_time = self.protection_period_heat
                self.protect_state = 'heating'
            elif current_temp > target_temp > 0:
                next_time = self.protection_period
                self.protect_state = 'cooling'
            else:
                next_time = self.protection_period
                self.protect_state = 'maintain'
        elif self.protect_state == 'maintain':
            # Check hysteresis during maintain
            if self.protect_hyst_runaway < abs(current_temp - target_temp) and \
                    not self.protect_runaway_disabled:
                self.__protect_error(
                    "Thermal runaway! current temp %s, last %s" %
                    (current_temp, self.protection_last_temp))
            next_time = self.protection_period
        elif self.protect_state == 'idle':
            #  check that temp is not increased over the limit
            if target_temp:
                if current_temp > target_temp:
                    self.protect_state = "cooling"
                else:
                    self.protect_state = "heating"
                next_time = .5
            elif (self.protection_last_temp + self.protect_hyst_idle) < \
                    current_temp:
                self.__protect_error(
                    "Idle error! temperatures: current %s last %s - idle hysteresis %s" %
                    (current_temp, self.protection_last_temp, self.protect_hyst_idle))
        elif self.protect_state == 'cooling':
            next_time = self.protection_period_heat
            # Heater off
            if target_temp == 0:
                self.protect_state = 'idle'
            # Check if cooling period is over
            elif (current_temp - self.protect_hyst_runaway) < target_temp:
                self.protect_state = 'heating'
            # Check that heater is cooling
            elif (self.protection_last_temp -
                  self.protect_hyst_cooling) < current_temp:
                self.__protect_error(
                    "Cooling error! current temp %s, last %s" %
                    (current_temp, self.protection_last_temp))
        elif self.protect_state == 'heating':
            next_time = self.protection_period_heat
            # Check hysteresis during the heating
            if ((target_temp - self.protect_hyst_runaway)
                    <= current_temp <=
                    (target_temp + self.protect_hyst_runaway)):
                # Heating over, start maintaining protect
                self.protect_state = 'maintain'
            elif current_temp < target_temp:
                if abs(current_temp - self.protection_last_temp) < self.protection_hysteresis_heat:
                    self.__protect_error(
                        "Heating error! current temp %s, last %s" %
                        (current_temp, self.protection_last_temp))
        self.protection_last_temp = current_temp
        #self.logger.debug("Protection at %s: state %s, temperatures %.2f / %.2f" %
        #                  (eventtime, self.protect_state, current_temp, target_temp))
        return eventtime + next_time
    def __protect_error(self, errorstr):
        self.heater.logger.error(errorstr)
        self.heater.set_temp(0, 0)
        self.printer.request_exit('shutdown')
        # self.printer.invoke_shutdown(msg + HINT_THERMAL)

class Heater:
    error = error
    def get_name(self):
        return self.name
    def get_index(self):
        return self.index
    def __init__(self, config, sensor, index=None):
        self.printer = config.get_printer()
        self.gcode = self.printer.lookup_object("gcode")
        self.name = config.get_name().split()[-1]
        self.logger = self.printer.get_logger(config.get_name())
        self.printer.register_event_handler("gcode:request_restart", self._turn_off)
        self.index = index = config.getint("index", index)
        if "bed" in self.name:
            self.index = -1 # bed is always -1
        elif index is None:
            try:
                if 'extruder' in self.name:
                    self.index = int(self.name.replace('extruder', '').strip())
                else:
                    self.index = int(self.name.replace('heater', '').strip())
            except ValueError:
                if config.has_section('reprapgui'):
                    self.index = config.getint("index")
        self.heating_start_time = 0.
        self.heating_end_time = None
        self.temp_debug = 0.
        # Setup sensor
        self.sensor = sensor
        min_temp = config.getfloat('min_temp', minval=KELVIN_TO_CELCIUS, default=None)
        max_temp = config.getfloat('max_temp', above=min_temp, default=None)
        sensor.setup_minmax(min_temp, max_temp)
        self.min_temp, self.max_temp = sensor.get_min_max_temp()
        self.logger.debug(
            "Heater index: %s, temperature range: min %.2f, max %.2f" % (
                self.index, self.min_temp, self.max_temp))
        self.sensor.setup_callback(self.temperature_callback)
        self.pwm_delay = self.sensor.get_report_time_delta()
        # Setup temperature checks
        self.set_min_extrude_temp(170., False, True)
        self.max_power = config.getfloat('max_power', 1., above=0., maxval=1.)
        self.smooth_time = config.getfloat('smooth_time', 2., above=0.)
        self.inv_smooth_time = 1. / self.smooth_time
        self.lock = threading.Lock()
        self.last_temp = self.smoothed_temp = self.target_temp = 0.
        self.last_temp_time = 0.
        # pwm caching
        self.next_pwm_time = 0.
        self.last_pwm_value = 0.
        # Setup control algorithm sub-class
        algos = {'watermark': ControlBangBang, 'pid': ControlPID}
        algo = config.getchoice('control', algos)
        self.control = algo(self, config)
        # Setup output heater pin
        heater_pin = config.get('heater_pin')
        ppins = self.printer.lookup_object('pins')
        if algo is ControlBangBang and self.max_power == 1.:
            self.mcu_pwm = ppins.setup_pin('digital_out', heater_pin)
        else:
            self.mcu_pwm = ppins.setup_pin('pwm', heater_pin)
            pwm_cycle_time = config.getfloat(
                'pwm_cycle_time', 0.100, above=0., maxval=self.pwm_delay)
            self.mcu_pwm.setup_cycle_time(pwm_cycle_time)
        self.mcu_pwm.setup_max_duration(MAX_HEAT_TIME)
        # Load additional modules
        # self.printer.try_load_module(config, "verify_heater %s" % (name,))
        self.printer.try_load_module(config, "pid_calibrate")
        self.gcode.register_mux_command(
            "SET_HEATER_TEMPERATURE", "HEATER", self.name,
            self.cmd_SET_HEATER_TEMPERATURE,
            desc=self.cmd_SET_HEATER_TEMPERATURE_help)
        self.protect = HeaterProtect(config, self)
    def _turn_off(self, print_time):
        self.set_temp(print_time, 0)
    def get_min_extrude_status(self):
        stat = "prevented"
        if self.min_extrude_temp_disabled:
            stat = "allowed"
        return stat, self.min_extrude_temp
    def set_min_extrude_temp(self, temp, disable=None, init=False):
        if disable is not None:
            self.min_extrude_temp_disabled = disable
        if temp is None:
            return
        if self.max_temp < temp and not init:
            raise self.error("min_extrude_temp {} is not between min_temp {} and max_temp {}!"
                             .format(temp, self.min_temp, self.max_temp))
        self.min_extrude_temp = temp
        is_fileoutput = (self.printer.get_start_args().get('debugoutput')
                         is not None)
        self.can_extrude = ((self.min_extrude_temp <= self.min_temp) or
                            self.min_extrude_temp_disabled or
                            is_fileoutput)
    def get_heating_time(self):
        if self.heating_end_time is None:
            return 0.
        return self.heating_end_time - self.heating_start_time
    def set_pwm(self, read_time, value):
        if self.target_temp <= 0.:
            value = 0.
        if ((read_time < self.next_pwm_time or not self.last_pwm_value)
            and abs(value - self.last_pwm_value) < 0.05):
            # No significant change in value - can suppress update
            return
        pwm_time = read_time + self.pwm_delay
        self.next_pwm_time = pwm_time + 0.75 * MAX_HEAT_TIME
        self.last_pwm_value = value
        self.logger.debug("%s: pwm=%.3f@%.3f (from %.3f@%.3f [%.3f])",
                          self.name, value, pwm_time,
                          self.last_temp, self.last_temp_time, self.target_temp)
        self.mcu_pwm.set_pwm(pwm_time, value)
    def temperature_callback(self, read_time, temp):
        '''
        # >>>>> DEBUG DEBUG DEBUG >>>>>
        if self.target_temp:
            if self.last_pwm_value:
                self.temp_debug += 1.5
            else:
                self.temp_debug -= .5
            temp = self.temp_debug
        else:
            if self.temp_debug > DEBUG_TARGET:
                self.temp_debug -= .05
            else:
                self.temp_debug = DEBUG_TARGET
            #self.temp_debug = temp
            temp = self.temp_debug
        # <<<<< DEBUG DEBUG DEBUG <<<<<
        #'''
        with self.lock:
            time_diff = read_time - self.last_temp_time
            self.last_temp = temp
            self.last_temp_time = read_time
            self.control.temperature_update(read_time, temp, self.target_temp)
            temp_diff = temp - self.smoothed_temp
            adj_time = min(time_diff * self.inv_smooth_time, 1.)
            self.smoothed_temp += temp_diff * adj_time
            self.can_extrude = (self.smoothed_temp >= self.min_extrude_temp or
                                self.min_extrude_temp_disabled)
        if self.heating_end_time is None:
            if self.heating_start_time is None:
                self.heating_start_time = read_time
            elif temp >= self.target_temp:
                self.heating_end_time = read_time
        # self.logger.debug("read_time=%.3f temperature=%f", read_time, temp)
    # External commands
    def get_pwm_delay(self):
        return self.pwm_delay
    def get_max_power(self):
        return self.max_power
    def get_smooth_time(self):
        return self.smooth_time
    def set_temp(self, print_time, degrees, auto_tune=False):
        if degrees and (degrees < self.min_temp or degrees > self.max_temp):
            raise error("Requested temperature (%.1f) out of range (%.1f:%.1f)"
                        % (degrees, self.min_temp, self.max_temp))
        self.protect.set_runaway(auto_tune)
        with self.lock:
            self.target_temp = degrees
        self.protect.start()
        if degrees:
            self.heating_end_time = self.heating_start_time = None
    def get_temp(self, eventtime):
        print_time = self.sensor.get_mcu().estimated_print_time(eventtime) - 5.
        with self.lock:
            if self.last_temp_time < print_time:
                return 0., self.target_temp
            return self.smoothed_temp, self.target_temp
    def check_busy(self, eventtime):
        if self.target_temp <= 0.:
            # Heating stopped
            return False
        with self.lock:
            return self.control.check_busy(
                eventtime, self.smoothed_temp, self.target_temp)
    def set_control(self, control):
        with self.lock:
            old_control = self.control
            self.control = control
            self.target_temp = 0.
        return old_control
    def alter_target(self, target_temp):
        if target_temp:
            target_temp = max(self.min_temp, min(self.max_temp, target_temp))
        self.target_temp = target_temp
    def stats(self, eventtime):
        with self.lock:
            target_temp = self.target_temp
            last_temp = self.last_temp
            last_pwm_value = self.last_pwm_value
        is_active = target_temp or last_temp > 50.
        return is_active, '%s: target=%.0f temp=%.1f pwm=%.3f' % (
            self.name, target_temp, last_temp, last_pwm_value)
    def get_status(self, eventtime):
        with self.lock:
            target_temp = self.target_temp
            smoothed_temp = self.smoothed_temp
        return {'temperature': smoothed_temp, 'target': target_temp}
    cmd_SET_HEATER_TEMPERATURE_help = "Sets a heater temperature"
    def cmd_SET_HEATER_TEMPERATURE(self, params):
        print_time = self.printer.lookup_object('toolhead').get_last_move_time()
        temp = self.gcode.get_float('TARGET', params, 0.)
        self.set_temp(print_time, temp)


######################################################################
# Bang-bang control algo
######################################################################

class ControlBangBang:
    def __init__(self, heater, config):
        self.heater = heater
        self.heater_max_power = heater.get_max_power()
        self.max_delta = config.getfloat('max_delta', 2.0, above=0.)
        self.heating = False
    def temperature_update(self, read_time, temp, target_temp):
        if self.heating and temp >= target_temp+self.max_delta:
            self.heating = False
        elif not self.heating and temp <= target_temp-self.max_delta:
            self.heating = True
        if self.heating:
            self.heater.set_pwm(read_time, self.heater_max_power)
        else:
            self.heater.set_pwm(read_time, 0.)
    def check_busy(self, eventtime, smoothed_temp, target_temp):
        return (smoothed_temp < (target_temp - self.max_delta)) or \
               ((target_temp + self.max_delta) < smoothed_temp)


######################################################################
# Proportional Integral Derivative (PID) control algo
######################################################################

PID_SETTLE_DELTA = 1.
PID_SETTLE_SLOPE = .1


class ControlPID:
    def __init__(self, heater, config):
        self.logger = heater.logger.getChild('pid')
        self.logger.debug("PID config: Kp %s, Ki %s, Kd %s",
                          config.getfloat('pid_Kp'),
                          config.getfloat('pid_Ki'),
                          config.getfloat('pid_Kd'))
        self.heater = heater
        self.heater_max_power = heater.get_max_power()
        self.Kp = config.getfloat('pid_Kp') / PID_PARAM_BASE
        self.Ki = config.getfloat('pid_Ki') / PID_PARAM_BASE
        self.Kd = config.getfloat('pid_Kd') / PID_PARAM_BASE
        self.min_deriv_time = heater.get_smooth_time()
        imax = config.getfloat('pid_integral_max', self.heater_max_power,
                               minval=0.)
        self.temp_integ_max = imax / self.Ki
        self.prev_temp = AMBIENT_TEMP
        self.prev_temp_time = 0.
        self.prev_temp_deriv = 0.
        self.prev_temp_integ = 0.
    def temperature_update(self, read_time, temp, target_temp):
        time_diff = read_time - self.prev_temp_time
        # Calculate change of temperature
        temp_diff = temp - self.prev_temp
        if time_diff >= self.min_deriv_time:
            temp_deriv = temp_diff / time_diff
        else:
            temp_deriv = (self.prev_temp_deriv * (self.min_deriv_time-time_diff)
                          + temp_diff) / self.min_deriv_time
        # Calculate accumulated temperature "error"
        temp_err = target_temp - temp
        temp_integ = self.prev_temp_integ + temp_err * time_diff
        temp_integ = max(0., min(self.temp_integ_max, temp_integ))
        # Calculate output
        co = self.Kp*temp_err + self.Ki*temp_integ - self.Kd*temp_deriv
        # self.logger.debug("pid: %f@%.3f -> diff=%f deriv=%f err=%f integ=%f co=%d",
        #    temp, read_time, temp_diff, temp_deriv, temp_err, temp_integ, co)
        bounded_co = max(0., min(self.heater_max_power, co))
        self.heater.set_pwm(read_time, bounded_co)
        # Store state for next measurement
        self.prev_temp = temp
        self.prev_temp_time = read_time
        self.prev_temp_deriv = temp_deriv
        if co == bounded_co:
            self.prev_temp_integ = temp_integ
    def check_busy(self, eventtime, smoothed_temp, target_temp):
        temp_diff = target_temp - smoothed_temp
        return (abs(temp_diff) > PID_SETTLE_DELTA
                or abs(self.prev_temp_deriv) > PID_SETTLE_SLOPE)


######################################################################
# Sensor and heater lookup
######################################################################

class sentinel:
    pass

class PrinterHeaters:
    def __init__(self, config):
        self.printer = config.get_printer()
        self.sensor_factories = {}
        self.heaters = {}
        self.sensors = {}
        self.gcode_id_to_sensor = {}
        self.printer.register_event_handler("gcode:request_restart",
                                            self.turn_off_all_heaters)
        # Register TURN_OFF_HEATERS command
        gcode = self.printer.lookup_object('gcode')
        gcode.register_command("TURN_OFF_HEATERS", self.cmd_TURN_OFF_HEATERS,
                               desc=self.cmd_TURN_OFF_HEATERS_help)
    def add_sensor_factory(self, sensor_type, sensor_factory):
        self.sensor_factories[sensor_type] = sensor_factory
    def setup_heater(self, config, gcode_id=None):
<<<<<<< HEAD
        heater_name = self.convert_name(config.get_name())
        # Check if heater already exist
=======
        heater_name = config.get_name().split()[-1]
>>>>>>> bdc7383e
        if heater_name in self.heaters:
            heater = self.heaters[heater_name]
            self.register_sensor(config, heater, gcode_id)
            return heater
            # raise config.error("Heater %s already registered" % (heater_name,))
        # Setup sensor
        sensor = config.get("sensor", None)
        if sensor is not None:
            sensor = self.setup_sensor(config.getsection('sensor %s' % sensor))
        else:
            sensor = self.setup_sensor(config)
        # Create heater
        self.heaters[heater_name] = heater = Heater(config, sensor)
        self.register_sensor(config, heater, gcode_id)
        return heater
<<<<<<< HEAD
    def lookup_heater(self, heater_name, default=sentinel):
        heater_name = self.convert_name(heater_name)
=======
    def lookup_heater(self, heater_name):
>>>>>>> bdc7383e
        if heater_name not in self.heaters:
            if default is not sentinel:
                return default
            raise self.printer.config_error(
                "Unknown heater '%s'" % (heater_name,))
        return self.heaters[heater_name]
    def setup_sensor(self, config):
        self.printer.try_load_module(config, "thermistor")
        self.printer.try_load_module(config, "adc_temperature")
        self.printer.try_load_module(config, "spi_temperature")
        name = config.get_name().replace('sensor ', '')
        if name in self.sensors:
            return self.sensors[name]
        sensor_type = config.get('sensor_type')
        if sensor_type not in self.sensor_factories:
            raise self.printer.config_error(
                "Unknown temperature sensor '%s'" % (sensor_type,))
        self.sensors[name] = self.sensor_factories[sensor_type](config)
        return self.sensors[name]
    def get_gcode_sensors(self):
        return self.gcode_id_to_sensor.items()
    def register_sensor(self, config, psensor, gcode_id=None):
        if gcode_id is None:
            gcode_id = config.get('gcode_id', None)
            if gcode_id is None:
                return
        if gcode_id in self.gcode_id_to_sensor:
            raise self.printer.config_error(
                "G-Code sensor id %s already registered" % (gcode_id,))
        self.gcode_id_to_sensor[gcode_id] = psensor
    def turn_off_all_heaters(self, print_time):
        for heater in self.heaters.values():
            heater.set_temp(print_time, 0.)
    cmd_TURN_OFF_HEATERS_help = "Turn off all heaters"
    def cmd_TURN_OFF_HEATERS(self, params):
        print_time = self.printer.lookup_object('toolhead').get_last_move_time()
        self.turn_off_all_heaters(print_time)
    def get_heaters(self):
        return self.heaters
    @staticmethod
    def convert_name(heater_name):
        heater_name = heater_name.split()[-1]
        if heater_name == 'extruder':
            heater_name = 'extruder0'
        elif heater_name in ['heater_bed', 'bed', '-1']:
            heater_name = 'heater bed'
        elif heater_name.isdigit():
            # config [heater 0] case
            heater_name = 'heater ' + heater_name
        return heater_name

def add_printer_objects(config):
    config.get_printer().add_object('heater', PrinterHeaters(config))<|MERGE_RESOLUTION|>--- conflicted
+++ resolved
@@ -189,7 +189,7 @@
         return self.name
     def get_index(self):
         return self.index
-    def __init__(self, config, sensor, index=None):
+    def __init__(self, config, sensor, index):
         self.printer = config.get_printer()
         self.gcode = self.printer.lookup_object("gcode")
         self.name = config.get_name().split()[-1]
@@ -493,13 +493,9 @@
                                desc=self.cmd_TURN_OFF_HEATERS_help)
     def add_sensor_factory(self, sensor_type, sensor_factory):
         self.sensor_factories[sensor_type] = sensor_factory
-    def setup_heater(self, config, gcode_id=None):
-<<<<<<< HEAD
+    def setup_heater(self, config, gcode_id=None, index=None):
         heater_name = self.convert_name(config.get_name())
         # Check if heater already exist
-=======
-        heater_name = config.get_name().split()[-1]
->>>>>>> bdc7383e
         if heater_name in self.heaters:
             heater = self.heaters[heater_name]
             self.register_sensor(config, heater, gcode_id)
@@ -512,15 +508,11 @@
         else:
             sensor = self.setup_sensor(config)
         # Create heater
-        self.heaters[heater_name] = heater = Heater(config, sensor)
+        self.heaters[heater_name] = heater = Heater(config, sensor, index)
         self.register_sensor(config, heater, gcode_id)
         return heater
-<<<<<<< HEAD
     def lookup_heater(self, heater_name, default=sentinel):
         heater_name = self.convert_name(heater_name)
-=======
-    def lookup_heater(self, heater_name):
->>>>>>> bdc7383e
         if heater_name not in self.heaters:
             if default is not sentinel:
                 return default

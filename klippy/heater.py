--- conflicted
+++ resolved
@@ -15,11 +15,6 @@
 AMBIENT_TEMP = 25.
 PID_PARAM_BASE = 255.
 
-<<<<<<< HEAD
-DEBUG_TARGET = 25.
-
-class error(Exception):
-    pass
 
 class HeaterProtect:
     def __init__(self, config, heater):
@@ -185,7 +180,6 @@
         # self.printer.invoke_shutdown(msg + HINT_THERMAL)
 
 class Heater:
-    error = error
     def get_name(self, short=True):
         if not short and "bed" not in self.name:
             if 'extruder' not in self.name:
@@ -194,10 +188,6 @@
     def get_index(self):
         return self.index
     def __init__(self, config, sensor, index):
-=======
-class Heater:
-    def __init__(self, config, sensor):
->>>>>>> d9cd524a
         self.printer = config.get_printer()
         self.gcode = self.printer.lookup_object("gcode")
         self.name = config.get_name().split()[-1]
@@ -307,6 +297,7 @@
     def temperature_callback(self, read_time, temp):
         '''
         # >>>>> DEBUG DEBUG DEBUG >>>>>
+        DEBUG_TARGET = 25.
         if self.target_temp:
             if self.last_pwm_value:
                 self.temp_debug += 1.5
@@ -346,16 +337,13 @@
     def get_smooth_time(self):
         return self.smooth_time
     def set_temp(self, print_time, degrees, auto_tune=False):
+        if degrees == KELVIN_TO_CELCIUS:
+            degrees = 0.
         if degrees and (degrees < self.min_temp or degrees > self.max_temp):
-<<<<<<< HEAD
-            raise error("Requested temperature (%.1f) out of range (%.1f:%.1f)"
-                        % (degrees, self.min_temp, self.max_temp))
-        self.protect.set_runaway(auto_tune)
-=======
             raise self.printer.command_error(
                 "Requested temperature (%.1f) out of range (%.1f:%.1f)"
                 % (degrees, self.min_temp, self.max_temp))
->>>>>>> d9cd524a
+        self.protect.set_runaway(auto_tune)
         with self.lock:
             self.target_temp = degrees
         self.protect.start()
@@ -424,8 +412,9 @@
         else:
             self.heater.set_pwm(read_time, 0.)
     def check_busy(self, eventtime, smoothed_temp, target_temp):
-        return (smoothed_temp < (target_temp - self.max_delta)) or \
-               ((target_temp + self.max_delta) < smoothed_temp)
+        return smoothed_temp < target_temp-self.max_delta
+        # return ((smoothed_temp < (target_temp - self.max_delta)) or
+        #         ((target_temp + self.max_delta) < smoothed_temp))
 
 
 ######################################################################
@@ -570,7 +559,10 @@
     def cmd_TURN_OFF_HEATERS(self, params):
         print_time = self.printer.lookup_object('toolhead').get_last_move_time()
         self.turn_off_all_heaters(print_time)
-<<<<<<< HEAD
+    def get_status(self, eventtime):
+        return {'available_heaters': self.available_heaters,
+                'available_sensors': self.available_sensors}
+
     def get_heaters(self):
         return self.heaters
     @staticmethod
@@ -582,11 +574,6 @@
             # config [heater 0] case
             heater_name = 'heater ' + heater_name
         return heater_name
-=======
-    def get_status(self, eventtime):
-        return {'available_heaters': self.available_heaters,
-                'available_sensors': self.available_sensors}
->>>>>>> d9cd524a
 
 def add_printer_objects(config):
     config.get_printer().add_object('heater', PrinterHeaters(config))
--- conflicted
+++ resolved
@@ -3,13 +3,8 @@
 # Copyright (C) 2016-2018  Kevin O'Connor <kevin@koconnor.net>
 #
 # This file may be distributed under the terms of the GNU GPLv3 license.
-<<<<<<< HEAD
-import threading
+import logging, threading
 import extras.sensors as sensors
-=======
-import logging, threading
-
->>>>>>> 020ca5ac
 
 ######################################################################
 # Heater
@@ -25,9 +20,8 @@
 class error(Exception):
     pass
 
-<<<<<<< HEAD
-
-class PrinterHeater:
+
+class Heater:
     error = error
     def get_name(self):
         return self.name
@@ -70,28 +64,6 @@
         self.min_extrude_temp_disabled = False
         is_fileoutput = printer.get_start_args().get('debugoutput') is not None
         self.can_extrude = self.min_extrude_temp <= self.min_temp or is_fileoutput
-=======
-class Heater:
-    error = error
-    def __init__(self, config, sensor):
-        self.printer = config.get_printer()
-        self.gcode = self.printer.lookup_object("gcode")
-        self.name = config.get_name().split()[-1]
-        # Setup sensor
-        self.sensor = sensor
-        self.min_temp = config.getfloat('min_temp', minval=KELVIN_TO_CELCIUS)
-        self.max_temp = config.getfloat('max_temp', above=self.min_temp)
-        self.sensor.setup_minmax(self.min_temp, self.max_temp)
-        self.sensor.setup_callback(self.temperature_callback)
-        self.pwm_delay = self.sensor.get_report_time_delta()
-        # Setup temperature checks
-        self.min_extrude_temp = config.getfloat(
-            'min_extrude_temp', 170.,
-            minval=self.min_temp, maxval=self.max_temp)
-        is_fileoutput = (self.printer.get_start_args().get('debugoutput')
-                         is not None)
-        self.can_extrude = self.min_extrude_temp <= 0. or is_fileoutput
->>>>>>> 020ca5ac
         self.max_power = config.getfloat('max_power', 1., above=0., maxval=1.)
         self.smooth_time = config.getfloat('smooth_time', 2., above=0.)
         self.inv_smooth_time = 1. / self.smooth_time
@@ -107,11 +79,7 @@
         self.control = algo(self, config)
         # Setup output heater pin
         heater_pin = config.get('heater_pin')
-<<<<<<< HEAD
-        ppins = printer.lookup_object('pins')
-=======
         ppins = self.printer.lookup_object('pins')
->>>>>>> 020ca5ac
         if algo is ControlBangBang and self.max_power == 1.:
             self.mcu_pwm = ppins.setup_pin('digital_out', heater_pin)
         else:
@@ -121,7 +89,6 @@
             self.mcu_pwm.setup_cycle_time(pwm_cycle_time)
         self.mcu_pwm.setup_max_duration(MAX_HEAT_TIME)
         # Load additional modules
-<<<<<<< HEAD
         printer.try_load_module(config, "pid_calibrate")
         # heat check timer
         self.protection_period_heat = \
@@ -142,6 +109,11 @@
         self.protect_runaway_disabled = False
         self.heating_start_time = 0.
         self.heating_end_time = None
+
+        self.gcode.register_mux_command(
+            "SET_HEATER_TEMPERATURE", "HEATER", self.name,
+            self.cmd_SET_HEATER_TEMPERATURE,
+            desc=self.cmd_SET_HEATER_TEMPERATURE_help)
 
         for _name in [name.replace(" ", "_").upper(), str(self.index)]:
             gcode.register_mux_command("TEMP_PROTECTION", "HEATER", _name,
@@ -290,14 +262,6 @@
         self.can_extrude = ((self.min_extrude_temp <= self.min_temp) or
                             self.min_extrude_temp_disabled or
                             is_fileoutput)
-=======
-        self.printer.try_load_module(config, "verify_heater %s" % (self.name,))
-        self.printer.try_load_module(config, "pid_calibrate")
-        self.gcode.register_mux_command(
-            "SET_HEATER_TEMPERATURE", "HEATER", self.name,
-            self.cmd_SET_HEATER_TEMPERATURE,
-            desc=self.cmd_SET_HEATER_TEMPERATURE_help)
->>>>>>> 020ca5ac
     def set_pwm(self, read_time, value):
         if self.target_temp <= 0.:
             value = 0.
@@ -312,7 +276,6 @@
                           self.name, value, pwm_time,
                           self.last_temp, self.last_temp_time, self.target_temp)
         self.mcu_pwm.set_pwm(pwm_time, value)
-<<<<<<< HEAD
     temp_debug = 0.
     def temperature_callback(self, read_time, temp):
         '''
@@ -332,9 +295,6 @@
             temp = self.temp_debug
         # <<<<< DEBUG DEBUG DEBUG <<<<<
         #'''
-=======
-    def temperature_callback(self, read_time, temp):
->>>>>>> 020ca5ac
         with self.lock:
             time_diff = read_time - self.last_temp_time
             self.last_temp = temp
@@ -343,7 +303,6 @@
             temp_diff = temp - self.smoothed_temp
             adj_time = min(time_diff * self.inv_smooth_time, 1.)
             self.smoothed_temp += temp_diff * adj_time
-<<<<<<< HEAD
             self.can_extrude = (self.smoothed_temp >= self.min_extrude_temp or
                                 self.min_extrude_temp_disabled)
         if self.heating_end_time is None:
@@ -353,10 +312,6 @@
                 self.heating_end_time = read_time
         #self.logger.debug("read_time=%.3f read_value=%f temperature=%f",
         #                  read_time, read_value, temp)
-=======
-            self.can_extrude = (self.smoothed_temp >= self.min_extrude_temp)
-        #logging.debug("temp: %.3f %f = %f", read_time, temp)
->>>>>>> 020ca5ac
     # External commands
     def get_pwm_delay(self):
         return self.pwm_delay
@@ -364,11 +319,7 @@
         return self.max_power
     def get_smooth_time(self):
         return self.smooth_time
-<<<<<<< HEAD
     def set_temp(self, print_time, degrees, auto_tune=False):
-=======
-    def set_temp(self, print_time, degrees):
->>>>>>> 020ca5ac
         if degrees and (degrees < self.min_temp or degrees > self.max_temp):
             raise error("Requested temperature (%.1f) out of range (%.1f:%.1f)"
                         % (degrees, self.min_temp, self.max_temp))
@@ -382,11 +333,7 @@
         if degrees:
             self.heating_end_time = self.heating_start_time = None
     def get_temp(self, eventtime):
-<<<<<<< HEAD
         print_time = self.sensor.get_mcu().estimated_print_time(eventtime) - 5.
-=======
-        print_time = self.mcu_pwm.get_mcu().estimated_print_time(eventtime) - 5.
->>>>>>> 020ca5ac
         with self.lock:
             if self.last_temp_time < print_time:
                 return 0., self.target_temp
@@ -421,18 +368,15 @@
             target_temp = self.target_temp
             smoothed_temp = self.smoothed_temp
         return {'temperature': smoothed_temp, 'target': target_temp}
-<<<<<<< HEAD
     def get_heating_time(self):
         if self.heating_end_time is None:
             return 0.
         return self.heating_end_time - self.heating_start_time
-=======
     cmd_SET_HEATER_TEMPERATURE_help = "Sets a heater temperature"
     def cmd_SET_HEATER_TEMPERATURE(self, params):
         print_time = self.printer.lookup_object('toolhead').get_last_move_time()
         temp = self.gcode.get_float('TARGET', params, 0.)
         self.set_temp(print_time, temp)
->>>>>>> 020ca5ac
 
 
 ######################################################################
@@ -456,12 +400,8 @@
         else:
             self.heater.set_pwm(read_time, 0.)
     def check_busy(self, eventtime, smoothed_temp, target_temp):
-<<<<<<< HEAD
         return (smoothed_temp < (target_temp - self.max_delta)) or \
                ((target_temp + self.max_delta) < smoothed_temp)
-=======
-        return smoothed_temp < target_temp-self.max_delta
->>>>>>> 020ca5ac
 
 
 ######################################################################
@@ -480,24 +420,15 @@
         self.Kp = config.getfloat('pid_Kp') / PID_PARAM_BASE
         self.Ki = config.getfloat('pid_Ki') / PID_PARAM_BASE
         self.Kd = config.getfloat('pid_Kd') / PID_PARAM_BASE
-<<<<<<< HEAD
         self.logger.debug("PID: Kp %s, Ki %s, Kd %s", self.Kp, self.Ki, self.Kd)
-        #self.min_deriv_time = config.getfloat('pid_deriv_time', 2., above=0.)
         self.min_deriv_time = heater.get_smooth_time()
         self.imax = config.getfloat('pid_integral_max', self.heater_max_power,
                                     minval=0.)
         self.temp_integ_max = self.imax / self.Ki
-=======
-        self.min_deriv_time = heater.get_smooth_time()
-        imax = config.getfloat('pid_integral_max', self.heater_max_power,
-                               minval=0.)
-        self.temp_integ_max = imax / self.Ki
->>>>>>> 020ca5ac
         self.prev_temp = AMBIENT_TEMP
         self.prev_temp_time = 0.
         self.prev_temp_deriv = 0.
         self.prev_temp_integ = 0.
-<<<<<<< HEAD
         self.gcode = gcode = config.get_printer().lookup_object('gcode')
         for name in [heater.name.replace(" ", "_").upper(), str(heater.index)]:
             gcode.register_mux_command("SET_PID_PARAMS", "HEATER", name,
@@ -524,8 +455,6 @@
             "PID params: P=%.2f I=%.2f D=%.2f TIME=%.2f MAX=%.2f" %
             (self.Kp*PID_PARAM_BASE, self.Ki*PID_PARAM_BASE, self.Kd*PID_PARAM_BASE,
              self.min_deriv_time, self.imax))
-=======
->>>>>>> 020ca5ac
     def temperature_update(self, read_time, temp, target_temp):
         time_diff = read_time - self.prev_temp_time
         # Calculate change of temperature
@@ -557,18 +486,10 @@
                 or abs(self.prev_temp_deriv) > PID_SETTLE_SLOPE)
 
 
-<<<<<<< HEAD
-def load_config(config):
-    raise config.get_printer().config_error(
-        "Naming without index (bed or [0-9]+) is not allowed")
-
-'''
-=======
 ######################################################################
 # Sensor and heater lookup
 ######################################################################
 
->>>>>>> 020ca5ac
 class PrinterHeaters:
     def __init__(self, config):
         self.printer = config.get_printer()
@@ -593,12 +514,7 @@
         sensor = self.setup_sensor(config)
         # Create heater
         self.heaters[heater_name] = heater = Heater(config, sensor)
-<<<<<<< HEAD
-        if gcode_id is not None:
-            self.gcode_id_to_sensor[gcode_id] = heater
-=======
         self.register_sensor(config, heater, gcode_id)
->>>>>>> 020ca5ac
         return heater
     def lookup_heater(self, heater_name):
         if heater_name == 'extruder':
@@ -618,8 +534,6 @@
         return self.sensor_factories[sensor_type](config)
     def get_gcode_sensors(self):
         return self.gcode_id_to_sensor.items()
-<<<<<<< HEAD
-=======
     def register_sensor(self, config, psensor, gcode_id=None):
         if gcode_id is None:
             gcode_id = config.get('gcode_id', None)
@@ -629,7 +543,6 @@
             raise self.printer.config_error(
                 "G-Code sensor id %s already registered" % (gcode_id,))
         self.gcode_id_to_sensor[gcode_id] = psensor
->>>>>>> 020ca5ac
     def turn_off_all_heaters(self, print_time):
         for heater in self.heaters.values():
             heater.set_temp(print_time, 0.)
@@ -637,13 +550,14 @@
     def cmd_TURN_OFF_HEATERS(self, params):
         print_time = self.printer.lookup_object('toolhead').get_last_move_time()
         self.turn_off_all_heaters(print_time)
-<<<<<<< HEAD
-'''
-
-def load_config_prefix(config):
-    return PrinterHeater(config)
-=======
 
 def add_printer_objects(config):
     config.get_printer().add_object('heater', PrinterHeaters(config))
->>>>>>> 020ca5ac
+
+
+def load_config(config):
+    raise config.get_printer().config_error(
+        "Naming without index (bed or [0-9]+) is not allowed")
+
+def load_config_prefix(config):
+    return Heater(config)
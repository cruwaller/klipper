# Code for handling the kinematics of cartesian robots
#
# Copyright (C) 2016-2019  Kevin O'Connor <kevin@koconnor.net>
#
# This file may be distributed under the terms of the GNU GPLv3 license.
import logging
import stepper, homing

class CartKinematics:
    name = "cartesian"
    def __init__(self, toolhead, config):
        self.printer = config.get_printer()
        self.logger = self.printer.get_logger(self.name)
        self.toolhead = toolhead
        # Setup axis rails
        self.rails = [stepper.LookupMultiRail(config.getsection('stepper_' + n))
                      for n in 'xyz']
        for rail, axis in zip(self.rails, 'xyz'):
            rail.setup_itersolve('cartesian_stepper_alloc', axis)
        for s in self.get_steppers():
            s.set_trapq(toolhead.get_trapq())
            toolhead.register_step_generator(s.generate_steps)
        # Setup boundary checks
        max_velocity, max_accel = toolhead.get_max_velocity()
        self.max_z_velocity = config.getfloat(
            'max_z_velocity', max_velocity, above=0., maxval=max_velocity)
        self.max_z_accel = config.getfloat(
            'max_z_accel', max_accel, above=0., maxval=max_accel)
<<<<<<< HEAD
        self.need_motor_enable = True
        self.max_velocity = max_velocity
        self.max_accel = max_accel
        if toolhead.allow_move_wo_homing is False:
            self.limits = [(1.0, -1.0)] * 3
        else:
            # Just set min and max values for SW limit
            self.limits = [ rail.get_range() for rail in self.rails ]
=======
        self.limits = [(1.0, -1.0)] * 3
>>>>>>> bdc7383e
        # Setup stepper max halt velocity
        max_halt_velocity = toolhead.get_max_axis_halt()
        self.rails[0].set_max_jerk(max_halt_velocity, max_accel)
        self.rails[1].set_max_jerk(max_halt_velocity, max_accel)
        self.rails[2].set_max_jerk(
            min(max_halt_velocity, self.max_z_velocity), max_accel)
        # Check for dual carriage support
        self.dual_carriage_axis = None
        self.dual_carriage_rails = []
        if config.has_section('dual_carriage'):
            dc_config = config.getsection('dual_carriage')
            dc_axis = dc_config.getchoice('axis', {'x': 'x', 'y': 'y'})
            self.dual_carriage_axis = {'x': 0, 'y': 1}[dc_axis]
            dc_rail = stepper.LookupMultiRail(dc_config)
            dc_rail.setup_itersolve('cartesian_stepper_alloc', dc_axis)
            for s in dc_rail.get_steppers():
                toolhead.register_step_generator(s.generate_steps)
            dc_rail.set_max_jerk(max_halt_velocity, max_accel)
            self.dual_carriage_rails = [
                self.rails[self.dual_carriage_axis], dc_rail]
            self.printer.lookup_object('gcode').register_command(
                'SET_DUAL_CARRIAGE', self.cmd_SET_DUAL_CARRIAGE,
                desc=self.cmd_SET_DUAL_CARRIAGE_help)
    def get_steppers(self, flags=""):
        if flags == "Z":
            return self.rails[2].get_steppers()
        return [s for rail in self.rails for s in rail.get_steppers()]
    def calc_position(self):
        return [rail.get_commanded_position() for rail in self.rails]
    def set_position(self, newpos, homing_axes):
        for i, rail in enumerate(self.rails):
            rail.set_position(newpos)
            if i in homing_axes:
                self.limits[i] = rail.get_range()
    def _home_axis(self, homing_state, axis, rail):
        # Determine movement
        position_min, position_max = rail.get_range()
        hi = rail.get_homing_info()
        homepos = [None, None, None, None]
        homepos[axis] = hi.position_endstop
        forcepos = list(homepos)
        if hi.positive_dir:
            forcepos[axis] -= 1.5 * (hi.position_endstop - position_min)
        else:
            forcepos[axis] += 1.5 * (position_max - hi.position_endstop)
        # Move to homing position if defined
        homing_state.retract(hi.homing_pos, hi.travel_speed)
        # Perform homing
        homing_state.home_rails([rail], forcepos, homepos)
        # retract from endstop
        if 0. < hi.retract_after_home:
            # Retract
            movepos = [None, None, None, None]
            if hi.positive_dir:
                movepos[axis] = hi.position_endstop - hi.retract_after_home
            else:
                movepos[axis] = hi.position_endstop + hi.retract_after_home
            homing_state.retract(movepos, hi.speed)
    def home(self, homing_state):
        # Each axis is homed independently and in order
        for axis in homing_state.get_axes():
            if axis == self.dual_carriage_axis:
                dc1, dc2 = self.dual_carriage_rails
                altc = self.rails[axis] == dc2
                self._activate_carriage(0)
                self._home_axis(homing_state, axis, dc1)
                self._activate_carriage(1)
                self._home_axis(homing_state, axis, dc2)
                self._activate_carriage(altc)
            else:
                self._home_axis(homing_state, axis, self.rails[axis])
    def motor_off(self, print_time):
        if self.toolhead.require_home_after_motor_off is True \
           and self.toolhead.sw_limit_check_enabled is True:
            self.limits = [(1.0, -1.0)] * 3
        for rail in self.rails:
            rail.motor_enable(print_time, 0)
        for rail in self.dual_carriage_rails:
            rail.motor_enable(print_time, 0)
<<<<<<< HEAD
        self.need_motor_enable = True
    def _check_motor_enable(self, print_time, move):
        need_motor_enable = False
        for i, rail in enumerate(self.rails):
            if move.axes_d[i]:
                rail.motor_enable(print_time, 1)
            need_motor_enable |= not rail.is_motor_enabled()
        self.need_motor_enable = need_motor_enable
        self.printer.send_event('motor_state', 'on')
=======
>>>>>>> bdc7383e
    def _check_endstops(self, move):
        end_pos = move.end_pos
        for i in (0, 1, 2):
            if (move.axes_d[i]
                and (end_pos[i] < self.limits[i][0]
                     or end_pos[i] > self.limits[i][1])):
                if self.limits[i][0] > self.limits[i][1]:
                    raise homing.EndstopMoveError(
                        end_pos, "Must home axis first")
                raise homing.EndstopMoveError(end_pos)
    def check_move(self, move):
        xpos, ypos = move.end_pos[:2]
        if self.toolhead.sw_limit_check_enabled is True:
            limits = self.limits
            if (xpos < limits[0][0] or xpos > limits[0][1]
                or ypos < limits[1][0] or ypos > limits[1][1]):
                self._check_endstops(move)
        if not move.axes_d[2]:
            # Normal XY move - use defaults
            return
        # Move with Z - update velocity and accel for slower Z axis
        if self.toolhead.sw_limit_check_enabled is True:
            self._check_endstops(move)
        z_ratio = move.move_d / abs(move.axes_d[2])
        move.limit_speed(
            self.max_z_velocity * z_ratio, self.max_z_accel * z_ratio)
    def get_status(self):
        return {'homed_axes': "".join([a
                    for a, (l, h) in zip("XYZ", self.limits) if l <= h])
        }
    # Dual carriage support
    def _activate_carriage(self, carriage):
        toolhead = self.printer.lookup_object('toolhead')
        toolhead.get_last_move_time()
        dc_rail = self.dual_carriage_rails[carriage]
        dc_axis = self.dual_carriage_axis
        self.rails[dc_axis].set_trapq(None)
        dc_rail.set_trapq(toolhead.get_trapq())
        self.rails[dc_axis] = dc_rail
        extruder_pos = toolhead.get_position()[3]
        toolhead.set_position(self.calc_position() + [extruder_pos])
        if self.limits[dc_axis][0] <= self.limits[dc_axis][1]:
            self.limits[dc_axis] = dc_rail.get_range()
        self.need_motor_enable = True
    cmd_SET_DUAL_CARRIAGE_help = "Set which carriage is active"
    def cmd_SET_DUAL_CARRIAGE(self, params):
        gcode = self.printer.lookup_object('gcode')
        carriage = gcode.get_int('CARRIAGE', params, minval=0, maxval=1)
        self._activate_carriage(carriage)
        gcode.reset_last_position()

    def is_homed(self):
        ret = [1, 1, 1]
        for i in (0, 1, 2):
            if self.limits[i][0] > self.limits[i][1]:
                ret[i] = 0
        return ret
    def get_rails(self):
        return list(self.rails)
    def get_max_limits(self):
        return [
            {'rail': self.rails[0],
             'acc': self.max_accel, 'velocity': self.max_velocity},
            {'rail': self.rails[1],
             'acc': self.max_accel, 'velocity': self.max_velocity},
            {'rail': self.rails[2],
             'acc': self.max_z_accel, 'velocity': self.max_z_velocity},
        ]

def load_kinematics(toolhead, config):
    return CartKinematics(toolhead, config)<|MERGE_RESOLUTION|>--- conflicted
+++ resolved
@@ -26,8 +26,6 @@
             'max_z_velocity', max_velocity, above=0., maxval=max_velocity)
         self.max_z_accel = config.getfloat(
             'max_z_accel', max_accel, above=0., maxval=max_accel)
-<<<<<<< HEAD
-        self.need_motor_enable = True
         self.max_velocity = max_velocity
         self.max_accel = max_accel
         if toolhead.allow_move_wo_homing is False:
@@ -35,9 +33,6 @@
         else:
             # Just set min and max values for SW limit
             self.limits = [ rail.get_range() for rail in self.rails ]
-=======
-        self.limits = [(1.0, -1.0)] * 3
->>>>>>> bdc7383e
         # Setup stepper max halt velocity
         max_halt_velocity = toolhead.get_max_axis_halt()
         self.rails[0].set_max_jerk(max_halt_velocity, max_accel)
@@ -117,18 +112,6 @@
             rail.motor_enable(print_time, 0)
         for rail in self.dual_carriage_rails:
             rail.motor_enable(print_time, 0)
-<<<<<<< HEAD
-        self.need_motor_enable = True
-    def _check_motor_enable(self, print_time, move):
-        need_motor_enable = False
-        for i, rail in enumerate(self.rails):
-            if move.axes_d[i]:
-                rail.motor_enable(print_time, 1)
-            need_motor_enable |= not rail.is_motor_enabled()
-        self.need_motor_enable = need_motor_enable
-        self.printer.send_event('motor_state', 'on')
-=======
->>>>>>> bdc7383e
     def _check_endstops(self, move):
         end_pos = move.end_pos
         for i in (0, 1, 2):

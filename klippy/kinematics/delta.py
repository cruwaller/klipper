# Code for handling the kinematics of linear delta robots
#
# Copyright (C) 2016-2019  Kevin O'Connor <kevin@koconnor.net>
#
# This file may be distributed under the terms of the GNU GPLv3 license.
import math, logging
import stepper, homing, mathutil

# Slow moves once the ratio of tower to XY movement exceeds SLOW_RATIO
SLOW_RATIO = 3.

class DeltaKinematics:
    name = "delta"
    def __init__(self, toolhead, config):
        self.toolhead = toolhead
        self.printer = config.get_printer()
        self.logger = self.printer.get_logger(self.name)
        # Setup tower rails
        stepper_configs = [config.getsection('stepper_' + a) for a in 'abc']
        rail_a = stepper.PrinterRail(
            stepper_configs[0], need_position_minmax = False)
        a_endstop = rail_a.get_homing_info().position_endstop
        rail_b = stepper.PrinterRail(
            stepper_configs[1], need_position_minmax = False,
            default_position_endstop=a_endstop)
        rail_c = stepper.PrinterRail(
            stepper_configs[2], need_position_minmax = False,
            default_position_endstop=a_endstop)
        self.rails = [rail_a, rail_b, rail_c]
        # Setup stepper max halt velocity
        self.max_velocity, self.max_accel = toolhead.get_max_velocity()
        self.max_z_velocity = config.getfloat(
            'max_z_velocity', self.max_velocity,
            above=0., maxval=self.max_velocity)
        max_halt_velocity = toolhead.get_max_axis_halt() * SLOW_RATIO
        max_halt_accel = self.max_accel * SLOW_RATIO
        for rail in self.rails:
            rail.set_max_jerk(max_halt_velocity, max_halt_accel)
        # Read radius and arm lengths
        self.radius = radius = config.getfloat('delta_radius', above=0., default=None)
        if radius is None:
            smooth_rod_offset = config.getfloat('delta_smooth_rod_offset', above=0)
            carriage_offset = config.getfloat('delta_carriage_offset', above=0)
            effector_offset = config.getfloat('delta_effector_offset', above=0)
            self.radius = radius = smooth_rod_offset - carriage_offset - effector_offset
        self.logger.info("Delta radius: %s" % radius)
        arm_length_a = stepper_configs[0].getfloat('arm_length', above=radius, default=None)
        if arm_length_a is None:
            arm_length_a = config.getfloat('arm_length', above=radius)
        self.arm_lengths = arm_lengths = [
            sconfig.getfloat('arm_length', arm_length_a, above=radius)
            for sconfig in stepper_configs]
        self.logger.info("arm lengths: %s" % arm_lengths)
        self.arm2 = [arm**2 for arm in arm_lengths]
        self.abs_endstops = [(rail.get_homing_info().position_endstop
                              + math.sqrt(arm2 - radius**2))
                             for rail, arm2 in zip(self.rails, self.arm2)]
        # Determine tower locations in cartesian space
        self.angles = [sconfig.getfloat('angle', angle)
                       for sconfig, angle in zip(stepper_configs,
                                                 [210., 330., 90.])]
        self.towers = [(math.cos(math.radians(angle)) * radius,
                        math.sin(math.radians(angle)) * radius)
                       for angle in self.angles]
        for r, a, t in zip(self.rails, self.arm2, self.towers):
            r.setup_itersolve('delta_stepper_alloc', a, t[0], t[1])
        for s in self.get_steppers():
            s.set_trapq(toolhead.get_trapq())
            toolhead.register_step_generator(s.generate_steps)
        # Setup boundary checks
        self.need_home = True
        self.limit_xy2 = -1.
        self.home_position = tuple(
            self._actuator_to_cartesian(self.abs_endstops))
        self.max_z = min([rail.get_homing_info().position_endstop
                          for rail in self.rails])
        self.min_z = config.getfloat('minimum_z_position', 0, maxval=self.max_z)
        self.limit_z = min([ep - arm
                            for ep, arm in zip(self.abs_endstops, arm_lengths)])
        self.logger.info(
            "Delta max build height %.2fmm (radius tapered above %.2fmm)" % (
                self.max_z, self.limit_z))
        # Find the point where an XY move could result in excessive
        # tower movement
        half_min_step_dist = min([r.get_steppers()[0].get_step_dist()
                                  for r in self.rails]) * .5
        min_arm_length = min(arm_lengths)
        def ratio_to_dist(ratio):
            return (ratio * math.sqrt(min_arm_length**2 / (ratio**2 + 1.)
                                      - half_min_step_dist**2)
                    + half_min_step_dist)
        self.slow_xy2 = (ratio_to_dist(SLOW_RATIO) - radius)**2
        self.very_slow_xy2 = (ratio_to_dist(2. * SLOW_RATIO) - radius)**2
        self.max_xy2 = min(radius, min_arm_length - radius,
                           ratio_to_dist(4. * SLOW_RATIO) - radius)**2
        self.logger.info("Delta max build radius %.2fmm (moves slowed past %.2fmm"
                         " and %.2fmm)" % (
                             math.sqrt(self.max_xy2), math.sqrt(self.slow_xy2),
                             math.sqrt(self.very_slow_xy2)))
        self.set_position([0., 0., 0.], ())
        if toolhead.allow_move_wo_homing is True:
            self.need_home = False
    def get_steppers(self, flags=""):
        return [s for rail in self.rails for s in rail.get_steppers()]
    def _actuator_to_cartesian(self, spos):
        sphere_coords = [(t[0], t[1], sp) for t, sp in zip(self.towers, spos)]
        return mathutil.trilateration(sphere_coords, self.arm2)
    def calc_position(self):
        spos = [rail.get_commanded_position() for rail in self.rails]
        return self._actuator_to_cartesian(spos)
    def set_position(self, newpos, homing_axes):
        for rail in self.rails:
            rail.set_position(newpos)
        self.limit_xy2 = -1.
        if tuple(homing_axes) == (0, 1, 2):
            self.need_home = False
    def home(self, homing_state):
        # All axes are homed simultaneously
        homing_state.set_axes([0, 1, 2])
        forcepos = list(self.home_position)
        forcepos[2] = -1.5 * math.sqrt(max(self.arm2)-self.max_xy2)
        homing_state.home_rails(self.rails, forcepos, self.home_position)
    def motor_off(self, print_time):
        self.limit_xy2 = -1.
        for rail in self.rails:
            rail.motor_enable(print_time, 0)
<<<<<<< HEAD
        if self.toolhead.require_home_after_motor_off is True:
            self.need_home = True
        self.need_motor_enable = True
    def _check_motor_enable(self, print_time):
        for rail in self.rails:
            rail.motor_enable(print_time, 1)
        self.need_motor_enable = False
        self.printer.send_event('motor_state', 'on')
=======
        self.need_home = True
>>>>>>> bdc7383e
    def check_move(self, move):
        end_pos = move.end_pos
        end_xy2 = end_pos[0]**2 + end_pos[1]**2
        if end_xy2 <= self.limit_xy2 and not move.axes_d[2]:
            # Normal XY move
            return
        if self.need_home:
            raise homing.EndstopMoveError(end_pos, "Must home first")
        end_z = end_pos[2]
        limit_xy2 = self.max_xy2
        if end_z > self.limit_z:
            limit_xy2 = min(limit_xy2, (self.max_z - end_z)**2)
        if end_xy2 > limit_xy2 or end_z > self.max_z or end_z < self.min_z:
            # Move out of range - verify not a homing move
            if (end_pos[:2] != self.home_position[:2]
                or end_z < self.min_z or end_z > self.home_position[2]):
                raise homing.EndstopMoveError(end_pos)
            limit_xy2 = -1.
        if move.axes_d[2]:
            move.limit_speed(self.max_z_velocity, move.accel)
            limit_xy2 = -1.
        # Limit the speed/accel of this move if is is at the extreme
        # end of the build envelope
        extreme_xy2 = max(end_xy2, move.start_pos[0]**2 + move.start_pos[1]**2)
        if extreme_xy2 > self.slow_xy2:
            r = 0.5
            if extreme_xy2 > self.very_slow_xy2:
                r = 0.25
            max_velocity = self.max_velocity
            if move.axes_d[2]:
                max_velocity = self.max_z_velocity
            move.limit_speed(max_velocity * r, self.max_accel * r)
            limit_xy2 = -1.
        self.limit_xy2 = min(limit_xy2, self.slow_xy2)
    def get_status(self):
        return {'homed_axes': '' if self.need_home else 'XYZ'}

    # Helper function for DELTA_CALIBRATE script
    def get_calibrate_params(self):
        out = { 'radius': self.radius }
        for i, axis in enumerate('abc'):
            rail = self.rails[i]
            out['angle_'+axis] = self.angles[i]
            out['arm_'+axis] = self.arm_lengths[i]
            out['endstop_'+axis] = rail.get_homing_info().position_endstop
            out['stepdist_'+axis] = rail.get_steppers()[0].get_step_dist()
        return out

    def get_rails(self):
        return list(self.rails)
    def is_homed(self):
        ret = [1, 1, 1]
        if self.need_home is True:
            ret = [0, 0, 0]
        return ret
    def get_max_limits(self):
        return [
            {'rail': self.rails[0],
             'acc': self.max_accel, 'velocity': self.max_velocity},
            {'rail': self.rails[1],
             'acc': self.max_accel, 'velocity': self.max_velocity},
            {'rail': self.rails[2],
             'acc': self.max_accel, 'velocity': self.max_z_velocity},
        ]

def load_kinematics(toolhead, config):
    return DeltaKinematics(toolhead, config)<|MERGE_RESOLUTION|>--- conflicted
+++ resolved
@@ -124,18 +124,8 @@
         self.limit_xy2 = -1.
         for rail in self.rails:
             rail.motor_enable(print_time, 0)
-<<<<<<< HEAD
         if self.toolhead.require_home_after_motor_off is True:
             self.need_home = True
-        self.need_motor_enable = True
-    def _check_motor_enable(self, print_time):
-        for rail in self.rails:
-            rail.motor_enable(print_time, 1)
-        self.need_motor_enable = False
-        self.printer.send_event('motor_state', 'on')
-=======
-        self.need_home = True
->>>>>>> bdc7383e
     def check_move(self, move):
         end_pos = move.end_pos
         end_xy2 = end_pos[0]**2 + end_pos[1]**2

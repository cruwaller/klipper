# Code for handling printer nozzle extruders
#
# Copyright (C) 2016-2019  Kevin O'Connor <kevin@koconnor.net>
#
# This file may be distributed under the terms of the GNU GPLv3 license.
import math, logging
import stepper, homing, chelper

class PrinterExtruder:
    def __init__(self, config, extruder_num):
        self.printer = config.get_printer()
        self.name = config.get_name()
        self.printer.register_event_handler('vsd:file_loaded',
                                            self._sd_file_loaded)
        self.extruder_num = extruder_num
        self.logger = self.printer.get_logger(self.name)
        shared_heater = config.get('shared_heater', None)
        pheater = self.printer.lookup_object('heater')
        gcode_id = 'T%d' % (extruder_num,)
        shared_heater = config.get('heater', shared_heater)
        if shared_heater is None:
            self.heater = pheater.setup_heater(config, gcode_id, index=extruder_num)
        else:
            self.heater = pheater.setup_heater(
                config.getsection(shared_heater), gcode_id)
        self.heater.set_min_extrude_temp(
            config.getfloat('min_extrude_temp', 170.0))
        self.stepper = stepper.PrinterStepper(config)
        self.nozzle_diameter = config.getfloat('nozzle_diameter', above=0.)
        filament_diameter = config.getfloat(
            'filament_diameter', minval=self.nozzle_diameter)
        self.filament_area = math.pi * (filament_diameter * .5)**2
        def_max_cross_section = 4. * self.nozzle_diameter**2
        def_max_extrude_ratio = def_max_cross_section / self.filament_area
        max_cross_section = config.getfloat(
            'max_extrude_cross_section', def_max_cross_section, above=0.)
        self.max_extrude_ratio = max_cross_section / self.filament_area
        self.logger.info("Extruder max_extrude_ratio=%.6f", self.max_extrude_ratio)
        toolhead = self.printer.lookup_object('toolhead')
        max_velocity, max_accel = toolhead.get_max_velocity()
        self.max_e_velocity = config.getfloat(
            'max_extrude_only_velocity', max_velocity * def_max_extrude_ratio
            , above=0.)
        self.max_e_accel = config.getfloat(
            'max_extrude_only_accel', max_accel * def_max_extrude_ratio
            , above=0.)
        self.stepper.set_max_jerk(9999999.9, 9999999.9)
        self.max_e_dist = config.getfloat(
            'max_extrude_only_distance', 50., minval=0.)
        self.instant_corner_v = config.getfloat(
            'instantaneous_corner_velocity', 1., minval=0.)
        self.pressure_advance = self.pressure_advance_smooth_time = 0.
        pressure_advance = config.getfloat('pressure_advance', 0., minval=0.)
        smooth_time = config.getfloat('pressure_advance_smooth_time',
                                      0.040, above=0., maxval=.200)
        # Setup iterative solver
        ffi_main, ffi_lib = chelper.get_ffi()
        self.trapq = ffi_main.gc(ffi_lib.trapq_alloc(), ffi_lib.trapq_free)
        self.trapq_append = ffi_lib.trapq_append
        self.trapq_free_moves = ffi_lib.trapq_free_moves
        self.sk_extruder = ffi_main.gc(ffi_lib.extruder_stepper_alloc(),
                                       ffi_lib.free)
        self.stepper.set_stepper_kinematics(self.sk_extruder)
        self.stepper.set_trapq(self.trapq)
        toolhead.register_step_generator(self.stepper.generate_steps)
        self.extruder_set_smooth_time = ffi_lib.extruder_set_smooth_time
        self._set_pressure_advance(pressure_advance, smooth_time)
        # Register commands
        gcode = self.printer.lookup_object('gcode')
        if self.name == 'extruder':
            toolhead.set_extruder(self, 0.)
            gcode.register_command("M104", self.cmd_M104)
            gcode.register_command("M109", self.cmd_M109)
            gcode.register_mux_command("SET_PRESSURE_ADVANCE", "EXTRUDER", None,
                                       self.cmd_default_SET_PRESSURE_ADVANCE,
                                       desc=self.cmd_SET_PRESSURE_ADVANCE_help)
        gcode.register_mux_command("SET_PRESSURE_ADVANCE", "EXTRUDER",
                                   self.name, self.cmd_SET_PRESSURE_ADVANCE,
                                   desc=self.cmd_SET_PRESSURE_ADVANCE_help)
<<<<<<< HEAD
        self.fan = None
        fan_name = config.get('tool_fan', '')
        if fan_name:
            self.fan = self.printer.try_load_module(config, fan_name)
            if self.fan is None:
                raise config.error("Cannot load tool fan '%s'" % fan_name)
            if self.name == 'extruder':
                self.fan.register_to_default_fan()
        self.raw_filament = 0.
        self.extrude_factor = config.getfloat('extrusion_factor', 1.0, minval=0.1)
        self.logger.debug("index=%d, heater=%s" % (extruder_num, self.heater.name))
    def _sd_file_loaded(self, _):
        # Reset filament counter
        self.raw_filament = 0.
=======
        gcode.register_mux_command("ACTIVATE_EXTRUDER", "EXTRUDER",
                                   self.name, self.cmd_ACTIVATE_EXTRUDER,
                                   desc=self.cmd_ACTIVATE_EXTRUDER_help)
>>>>>>> d9cd524a
    def update_move_time(self, flush_time):
        self.trapq_free_moves(self.trapq, flush_time)
    def _set_pressure_advance(self, pressure_advance, smooth_time):
        old_smooth_time = self.pressure_advance_smooth_time
        if not self.pressure_advance:
            old_smooth_time = 0.
        new_smooth_time = smooth_time
        if not pressure_advance:
            new_smooth_time = 0.
        toolhead = self.printer.lookup_object("toolhead")
        toolhead.note_step_generation_scan_time(new_smooth_time * .5,
                                                old_delay=old_smooth_time * .5)
        self.extruder_set_smooth_time(self.sk_extruder, new_smooth_time)
        self.pressure_advance = pressure_advance
        self.pressure_advance_smooth_time = smooth_time
    def get_status(self, eventtime):
        return dict(self.heater.get_status(eventtime),
                    pressure_advance=self.pressure_advance,
                    smooth_time=self.pressure_advance_smooth_time)
    def get_name(self):
        return self.name
    def get_heater(self):
        return self.heater
<<<<<<< HEAD
    def set_active(self, print_time, is_active):
        return self.extrude_pos
    def get_activate_gcode(self, is_active):
        if is_active:
            if self.fan is not None:
                self.fan.register_to_default_fan()
            return self.activate_gcode.render()
        return self.deactivate_gcode.render()
=======
>>>>>>> d9cd524a
    def stats(self, eventtime):
        return self.heater.stats(eventtime)
    def check_move(self, move):
        axis_r = move.axes_r[3]
        if not self.heater.can_extrude:
            raise homing.EndstopError(
                "Extrude below minimum temp\n"
                "See the 'min_extrude_temp' config option for details")
        if (not move.axes_d[0] and not move.axes_d[1]) or axis_r < 0.:
            # Extrude only move (or retraction move) - limit accel and velocity
            if abs(move.axes_d[3]) > self.max_e_dist:
                raise homing.EndstopError(
                    "Extrude only move too long (%.3fmm vs %.3fmm)\n"
                    "See the 'max_extrude_only_distance' config"
                    " option for details" % (move.axes_d[3], self.max_e_dist))
            inv_extrude_r = 1. / abs(axis_r)
            move.limit_speed(self.max_e_velocity * inv_extrude_r,
                             self.max_e_accel * inv_extrude_r)
        elif axis_r > self.max_extrude_ratio:
            if move.axes_d[3] <= self.nozzle_diameter * self.max_extrude_ratio:
                # Permit extrusion if amount extruded is tiny
                return
            area = axis_r * self.filament_area
            self.logger.debug("Overextrude: %s vs %s (area=%.3f dist=%.3f)",
                          axis_r, self.max_extrude_ratio, area, move.move_d)
            raise homing.EndstopError(
                "Move exceeds maximum extrusion (%.3fmm^2 vs %.3fmm^2)\n"
                "See the 'max_extrude_cross_section' config option for details"
                % (area, self.max_extrude_ratio * self.filament_area))
    def calc_junction(self, prev_move, move):
        diff_r = move.axes_r[3] - prev_move.axes_r[3]
        if diff_r:
            return (self.instant_corner_v / abs(diff_r))**2
        return move.max_cruise_v2
    def move(self, print_time, move):
        self.raw_filament += move.axes_d[3] / self.extrude_factor
        axis_r = move.axes_r[3]
        accel = move.accel * axis_r
        start_v = move.start_v * axis_r
        cruise_v = move.cruise_v * axis_r
        pressure_advance = 0.
        if axis_r > 0. and (move.axes_d[0] or move.axes_d[1]):
            pressure_advance = self.pressure_advance
        # Queue movement (x is extruder movement, y is pressure advance)
        self.trapq_append(self.trapq, print_time,
                          move.accel_t, move.cruise_t, move.decel_t,
                          move.start_pos[3], 0., 0.,
                          1., pressure_advance, 0.,
                          start_v, cruise_v, accel)
<<<<<<< HEAD
        self.extrude_pos = move.end_pos[3]
    cmd_SET_PRESSURE_ADVANCE_help = "args: [EXTRUDER=] [ADVANCE=] [SMOOTH_TIME=]"
=======
    def cmd_M104(self, params, wait=False):
        # Set Extruder Temperature
        toolhead = self.printer.lookup_object('toolhead')
        gcode = self.printer.lookup_object('gcode')
        temp = gcode.get_float('S', params, 0.)
        if 'T' in params:
            index = gcode.get_int('T', params, minval=0)
            section = 'extruder'
            if index:
                section = 'extruder%d' % (index,)
            extruder = self.printer.lookup_object(section, None)
            if extruder is None:
                if temp <= 0.:
                    return
                raise gcode.error("Extruder not configured")
        else:
            extruder = toolhead.get_extruder()
        print_time = toolhead.get_last_move_time()
        heater = extruder.get_heater()
        heater.set_temp(print_time, temp)
        if wait and temp:
            gcode.wait_for_temperature(heater)
    def cmd_M109(self, params):
        # Set Extruder Temperature and Wait
        self.cmd_M104(params, wait=True)
    cmd_SET_PRESSURE_ADVANCE_help = "Set pressure advance parameters"
>>>>>>> d9cd524a
    def cmd_default_SET_PRESSURE_ADVANCE(self, params):
        extruder = self.printer.lookup_object('toolhead').get_extruder()
        extruder.cmd_SET_PRESSURE_ADVANCE(params)
    def cmd_SET_PRESSURE_ADVANCE(self, params):
        gcode = self.printer.lookup_object('gcode')
        pressure_advance = gcode.get_float(
            'ADVANCE', params, self.pressure_advance, minval=0.)
        smooth_time = gcode.get_float(
            'SMOOTH_TIME', params,
            self.pressure_advance_smooth_time, minval=0., maxval=.200)
        self._set_pressure_advance(pressure_advance, smooth_time)
        msg = ("pressure_advance: %.6f\n"
               "pressure_advance_smooth_time: %.6f" % (
                   pressure_advance, smooth_time))
        self.printer.set_rollover_info(self.name, "%s: %s" % (self.name, msg))
        gcode.respond_info(msg, log=False)
    cmd_ACTIVATE_EXTRUDER_help = "Change the active extruder"
    def cmd_ACTIVATE_EXTRUDER(self, params):
        gcode = self.printer.lookup_object('gcode')
        toolhead = self.printer.lookup_object('toolhead')
        if toolhead.get_extruder() is self:
            gcode.respond_info("Extruder %s already active" % (self.name))
            return
        gcode.respond_info("Activating extruder %s" % (self.name))
        toolhead.flush_step_generation()
        toolhead.set_extruder(self, self.stepper.get_commanded_position())
        self.printer.send_event("extruder:activate_extruder")

    def set_extrude_factor(self, factor):
        self.extrude_factor = factor
    def get_extrude_factor(self, procent=False):
        if procent:
            return self.extrude_factor * 100.
        return self.extrude_factor
    def get_index(self):
        return self.extruder_num
    def get_max_e_limits(self):
        return {'stepper': self.stepper, 'max_e_dist': self.max_e_dist,
                'acc': self.max_e_accel, 'velocity': self.max_e_velocity}
    def get_tool_fan(self):
        return self.fan

# Dummy extruder class used when a printer has no extruder at all
class DummyExtruder:
    def update_move_time(self, flush_time):
        pass
    def check_move(self, move):
        raise homing.EndstopMoveError(
            move.end_pos, "Extrude when no extruder present")
    def calc_junction(self, prev_move, move):
        return move.max_cruise_v2
    def get_name(self):
        return ""
    def get_heater(self):
        raise homing.CommandError("Extruder not configured")
    def move(self, print_time, move):
        pass
    def set_extrude_factor(self, factor):
        pass
    def get_extrude_factor(self, procent=False):
        if procent:
            return 100.
        return 1.
    def get_index(self):
        return -1
    def get_max_e_limits(self):
        return {'stepper': None, 'max_e_dist': 0, 'acc': 0, 'velocity': 0}

def add_printer_objects(config):
    printer = config.get_printer()
    for i in range(99):
        section = 'extruder'
        if i:
            section = 'extruder%d' % (i,)
        if not config.has_section(section):
            break
        pe = PrinterExtruder(config.getsection(section), i)
        printer.add_object(section, pe)<|MERGE_RESOLUTION|>--- conflicted
+++ resolved
@@ -77,7 +77,9 @@
         gcode.register_mux_command("SET_PRESSURE_ADVANCE", "EXTRUDER",
                                    self.name, self.cmd_SET_PRESSURE_ADVANCE,
                                    desc=self.cmd_SET_PRESSURE_ADVANCE_help)
-<<<<<<< HEAD
+        gcode.register_mux_command("ACTIVATE_EXTRUDER", "EXTRUDER",
+                                   self.name, self.cmd_ACTIVATE_EXTRUDER,
+                                   desc=self.cmd_ACTIVATE_EXTRUDER_help)
         self.fan = None
         fan_name = config.get('tool_fan', '')
         if fan_name:
@@ -87,16 +89,12 @@
             if self.name == 'extruder':
                 self.fan.register_to_default_fan()
         self.raw_filament = 0.
+        self.extrude_pos = 0.
         self.extrude_factor = config.getfloat('extrusion_factor', 1.0, minval=0.1)
         self.logger.debug("index=%d, heater=%s" % (extruder_num, self.heater.name))
     def _sd_file_loaded(self, _):
         # Reset filament counter
         self.raw_filament = 0.
-=======
-        gcode.register_mux_command("ACTIVATE_EXTRUDER", "EXTRUDER",
-                                   self.name, self.cmd_ACTIVATE_EXTRUDER,
-                                   desc=self.cmd_ACTIVATE_EXTRUDER_help)
->>>>>>> d9cd524a
     def update_move_time(self, flush_time):
         self.trapq_free_moves(self.trapq, flush_time)
     def _set_pressure_advance(self, pressure_advance, smooth_time):
@@ -120,17 +118,6 @@
         return self.name
     def get_heater(self):
         return self.heater
-<<<<<<< HEAD
-    def set_active(self, print_time, is_active):
-        return self.extrude_pos
-    def get_activate_gcode(self, is_active):
-        if is_active:
-            if self.fan is not None:
-                self.fan.register_to_default_fan()
-            return self.activate_gcode.render()
-        return self.deactivate_gcode.render()
-=======
->>>>>>> d9cd524a
     def stats(self, eventtime):
         return self.heater.stats(eventtime)
     def check_move(self, move):
@@ -166,6 +153,7 @@
             return (self.instant_corner_v / abs(diff_r))**2
         return move.max_cruise_v2
     def move(self, print_time, move):
+        self.extrude_pos = move.end_pos[3]
         self.raw_filament += move.axes_d[3] / self.extrude_factor
         axis_r = move.axes_r[3]
         accel = move.accel * axis_r
@@ -180,17 +168,15 @@
                           move.start_pos[3], 0., 0.,
                           1., pressure_advance, 0.,
                           start_v, cruise_v, accel)
-<<<<<<< HEAD
-        self.extrude_pos = move.end_pos[3]
-    cmd_SET_PRESSURE_ADVANCE_help = "args: [EXTRUDER=] [ADVANCE=] [SMOOTH_TIME=]"
-=======
     def cmd_M104(self, params, wait=False):
         # Set Extruder Temperature
         toolhead = self.printer.lookup_object('toolhead')
         gcode = self.printer.lookup_object('gcode')
         temp = gcode.get_float('S', params, 0.)
-        if 'T' in params:
-            index = gcode.get_int('T', params, minval=0)
+        if 'T' in params or 'P' in params:
+            index = gcode.get_int('P', params, default=None, minval=0)
+            if index is None:
+                index = gcode.get_int('T', params, minval=0)
             section = 'extruder'
             if index:
                 section = 'extruder%d' % (index,)
@@ -209,8 +195,7 @@
     def cmd_M109(self, params):
         # Set Extruder Temperature and Wait
         self.cmd_M104(params, wait=True)
-    cmd_SET_PRESSURE_ADVANCE_help = "Set pressure advance parameters"
->>>>>>> d9cd524a
+    cmd_SET_PRESSURE_ADVANCE_help = "args: [EXTRUDER=] [ADVANCE=] [SMOOTH_TIME=]"
     def cmd_default_SET_PRESSURE_ADVANCE(self, params):
         extruder = self.printer.lookup_object('toolhead').get_extruder()
         extruder.cmd_SET_PRESSURE_ADVANCE(params)
@@ -235,6 +220,8 @@
             gcode.respond_info("Extruder %s already active" % (self.name))
             return
         gcode.respond_info("Activating extruder %s" % (self.name))
+        if self.fan is not None:
+            self.fan.register_to_default_fan()
         toolhead.flush_step_generation()
         toolhead.set_extruder(self, self.stepper.get_commanded_position())
         self.printer.send_event("extruder:activate_extruder")

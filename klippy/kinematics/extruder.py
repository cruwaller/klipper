# Code for handling printer nozzle extruders
#
# Copyright (C) 2016-2019  Kevin O'Connor <kevin@koconnor.net>
#
# This file may be distributed under the terms of the GNU GPLv3 license.
import math, logging
import stepper, homing, chelper

class PrinterExtruder:
    def __init__(self, config, extruder_num):
        self.printer = config.get_printer()
        self.name = config.get_name()
        self.printer.register_event_handler('vsd:status', self._sd_status)
        self.extruder_num = extruder_num
        self.logger = self.printer.get_logger(self.name)
        shared_heater = config.get('shared_heater', None)
        pheater = self.printer.lookup_object('heater')
        gcode_id = 'T%d' % (extruder_num,)
        shared_heater = config.get('heater', shared_heater)
        if shared_heater is None:
            self.heater = pheater.setup_heater(config, gcode_id, index=extruder_num)
        else:
            self.heater = pheater.setup_heater(
                config.getsection(shared_heater), gcode_id)
        self.heater.set_min_extrude_temp(
            config.getfloat('min_extrude_temp', 170.0))
        self.stepper = stepper.PrinterStepper(config)
        self.nozzle_diameter = config.getfloat('nozzle_diameter', above=0.)
        filament_diameter = config.getfloat(
            'filament_diameter', minval=self.nozzle_diameter)
        self.filament_area = math.pi * (filament_diameter * .5)**2
        def_max_cross_section = 4. * self.nozzle_diameter**2
        def_max_extrude_ratio = def_max_cross_section / self.filament_area
        max_cross_section = config.getfloat(
            'max_extrude_cross_section', def_max_cross_section, above=0.)
        self.max_extrude_ratio = max_cross_section / self.filament_area
        self.logger.info("Extruder max_extrude_ratio=%.6f", self.max_extrude_ratio)
        toolhead = self.printer.lookup_object('toolhead')
        max_velocity, max_accel = toolhead.get_max_velocity()
        self.max_e_velocity = config.getfloat(
            'max_extrude_only_velocity', max_velocity * def_max_extrude_ratio
            , above=0.)
        self.max_e_accel = config.getfloat(
            'max_extrude_only_accel', max_accel * def_max_extrude_ratio
            , above=0.)
        self.stepper.set_max_jerk(9999999.9, 9999999.9)
        self.max_e_dist = config.getfloat(
            'max_extrude_only_distance', 50., minval=0.)
        self.instant_corner_v = config.getfloat(
            'instantaneous_corner_velocity', 1., minval=0.)
        gcode_macro = self.printer.try_load_module(config, 'gcode_macro')
        self.activate_gcode = gcode_macro.load_template(
            config, 'activate_gcode', '')
        self.deactivate_gcode = gcode_macro.load_template(
            config, 'deactivate_gcode', '')
        self.pressure_advance = self.pressure_advance_smooth_time = 0.
        pressure_advance = config.getfloat('pressure_advance', 0., minval=0.)
        smooth_time = config.getfloat('pressure_advance_smooth_time',
                                      0.040, above=0., maxval=.200)
        self.extrude_pos = self.extrude_pa_pos = 0.
        # Setup iterative solver
        ffi_main, ffi_lib = chelper.get_ffi()
        self.trapq = ffi_main.gc(ffi_lib.trapq_alloc(), ffi_lib.trapq_free)
        self.trapq_append = ffi_lib.trapq_append
        self.trapq_free_moves = ffi_lib.trapq_free_moves
        self.sk_extruder = ffi_main.gc(ffi_lib.extruder_stepper_alloc(),
                                       ffi_lib.free)
        self.stepper.set_stepper_kinematics(self.sk_extruder)
        self.stepper.set_trapq(self.trapq)
        toolhead.register_step_generator(self.stepper.generate_steps)
        self.extruder_set_pressure = ffi_lib.extruder_set_pressure
        self._set_pressure_advance(pressure_advance, smooth_time)
        # Register commands
        gcode = self.printer.lookup_object('gcode')
        if self.name == 'extruder':
            toolhead.set_extruder(self, self.extrude_pos)
            gcode.register_mux_command("SET_PRESSURE_ADVANCE", "EXTRUDER", None,
                                       self.cmd_default_SET_PRESSURE_ADVANCE,
                                       desc=self.cmd_SET_PRESSURE_ADVANCE_help)
        gcode.register_mux_command("SET_PRESSURE_ADVANCE", "EXTRUDER",
                                   self.name, self.cmd_SET_PRESSURE_ADVANCE,
                                   desc=self.cmd_SET_PRESSURE_ADVANCE_help)
<<<<<<< HEAD
        self.fan = None
        fan_name = config.get('tool_fan', '')
        if fan_name:
            self.fan = self.printer.try_load_module(config, fan_name)
            if self.fan is None:
                raise config.error("Cannot load tool fan '%s'" % fan_name)
            if self.name == 'extruder':
                self.fan.register_to_default_fan()
        self.raw_filament = 0.
        self.extrude_factor = config.getfloat('extrusion_factor', 1.0, minval=0.1)
        self.logger.debug("index=%d, heater=%s" % (extruder_num, self.heater.name))
    def _sd_status(self, status):
        if status == 'loaded':
            # Reset filament counter
            self.raw_filament = 0.
    def _free_moves(self, flush_time):
=======
    def update_move_time(self, flush_time):
>>>>>>> 00fd6223
        self.trapq_free_moves(self.trapq, flush_time)
    def _set_pressure_advance(self, pressure_advance, smooth_time):
        old_smooth_time = self.pressure_advance_smooth_time * .5
        if not self.pressure_advance:
            old_smooth_time = 0.
        new_smooth_time = smooth_time * .5
        if not pressure_advance:
            new_smooth_time = 0.
        toolhead = self.printer.lookup_object("toolhead")
        toolhead.note_step_generation_scan_time(new_smooth_time,
                                                old_delay=old_smooth_time)
        self.extruder_set_pressure(self.sk_extruder,
                                   pressure_advance, new_smooth_time)
        self.pressure_advance = pressure_advance
        self.pressure_advance_smooth_time = smooth_time
    def get_status(self, eventtime):
        return dict(self.get_heater().get_status(eventtime),
                    pressure_advance=self.pressure_advance,
                    smooth_time=self.pressure_advance_smooth_time)
    def get_heater(self):
        return self.heater
    def set_active(self, print_time, is_active):
        return self.extrude_pos
    def get_activate_gcode(self, is_active):
        if is_active:
            if self.fan is not None:
                self.fan.register_to_default_fan()
            return self.activate_gcode.render()
        return self.deactivate_gcode.render()
    def stats(self, eventtime):
        return self.heater.stats(eventtime)
    def check_move(self, move):
        axis_r = move.axes_r[3]
        if not self.heater.can_extrude:
            raise homing.EndstopError(
                "Extrude below minimum temp\n"
                "See the 'min_extrude_temp' config option for details")
        if (not move.axes_d[0] and not move.axes_d[1]) or axis_r < 0.:
            # Extrude only move (or retraction move) - limit accel and velocity
            if abs(move.axes_d[3]) > self.max_e_dist:
                raise homing.EndstopError(
                    "Extrude only move too long (%.3fmm vs %.3fmm)\n"
                    "See the 'max_extrude_only_distance' config"
                    " option for details" % (move.axes_d[3], self.max_e_dist))
            inv_extrude_r = 1. / abs(axis_r)
            move.limit_speed(self.max_e_velocity * inv_extrude_r,
                             self.max_e_accel * inv_extrude_r)
        elif axis_r > self.max_extrude_ratio:
            if move.axes_d[3] <= self.nozzle_diameter * self.max_extrude_ratio:
                # Permit extrusion if amount extruded is tiny
                return
<<<<<<< HEAD
            area = move.axes_r[3] * self.filament_area
            self.logger.debug("Overextrude: %s vs %s (area=%.3f dist=%.3f)",
                          move.extrude_r, self.max_extrude_ratio,
                          area, move.move_d)
=======
            area = axis_r * self.filament_area
            logging.debug("Overextrude: %s vs %s (area=%.3f dist=%.3f)",
                          axis_r, self.max_extrude_ratio, area, move.move_d)
>>>>>>> 00fd6223
            raise homing.EndstopError(
                "Move exceeds maximum extrusion (%.3fmm^2 vs %.3fmm^2)\n"
                "See the 'max_extrude_cross_section' config option for details"
                % (area, self.max_extrude_ratio * self.filament_area))
    def calc_junction(self, prev_move, move):
        diff_r = move.axes_r[3] - prev_move.axes_r[3]
        if diff_r:
            return (self.instant_corner_v / abs(diff_r))**2
        return move.max_cruise_v2
    def move(self, print_time, move):
        axis_r = move.axes_r[3]
        accel = move.accel * axis_r
        start_v = move.start_v * axis_r
        cruise_v = move.cruise_v * axis_r
<<<<<<< HEAD
        accel_t, cruise_t, decel_t = move.accel_t, move.cruise_t, move.decel_t

        self.raw_filament += axis_d

        # Update for pressure advance
        extra_accel_v = extra_decel_v = 0.
        start_pos = self.extrude_pos
        if (axis_d >= 0. and (move.axes_d[0] or move.axes_d[1])
            and self.pressure_advance):
            # Calculate extra_accel_v
            pressure_advance = self.pressure_advance * move.extrude_r
            prev_pressure_d = start_pos - move.start_pos[3]
            if accel_t:
                npd = move.cruise_v * pressure_advance
                extra_accel_d = npd - prev_pressure_d
                if extra_accel_d > 0.:
                    extra_accel_v = extra_accel_d / accel_t
                    axis_d += extra_accel_d
                    prev_pressure_d += extra_accel_d
            # Calculate extra_decel_v
            emcv = move.extrude_max_corner_v
            if decel_t and emcv < move.cruise_v:
                npd = max(emcv, move.end_v) * pressure_advance
                extra_decel_d = npd - prev_pressure_d
                if extra_decel_d < 0.:
                    axis_d += extra_decel_d
                    extra_decel_v = extra_decel_d / decel_t

        # Generate steps
        self.extruder_add_move(
            self.trapq, print_time, accel_t, cruise_t, decel_t, start_pos,
            start_v, cruise_v, accel, extra_accel_v, extra_decel_v)
        self.extrude_pos = start_pos + axis_d
    cmd_SET_PRESSURE_ADVANCE_help = "args: [EXTRUDER=] [ADVANCE=] [ADVANCE_LOOKAHEAD_TIME=]"
=======
        is_pa = 0.
        if axis_r > 0. and (move.axes_d[0] or move.axes_d[1]):
            is_pa = 1.
        # Queue movement (x is extruder movement, y is movement with pa)
        self.trapq_append(self.trapq, print_time,
                          move.accel_t, move.cruise_t, move.decel_t,
                          move.start_pos[3], self.extrude_pa_pos, 0.,
                          1., is_pa, 0.,
                          start_v, cruise_v, accel)
        self.extrude_pos = move.end_pos[3]
        if is_pa:
            self.extrude_pa_pos += move.axes_d[3]
    cmd_SET_PRESSURE_ADVANCE_help = "Set pressure advance parameters"
>>>>>>> 00fd6223
    def cmd_default_SET_PRESSURE_ADVANCE(self, params):
        extruder = self.printer.lookup_object('toolhead').get_extruder()
        extruder.cmd_SET_PRESSURE_ADVANCE(params)
    def cmd_SET_PRESSURE_ADVANCE(self, params):
        gcode = self.printer.lookup_object('gcode')
        pressure_advance = gcode.get_float(
            'ADVANCE', params, self.pressure_advance, minval=0.)
        smooth_time = gcode.get_float(
            'SMOOTH_TIME', params,
            self.pressure_advance_smooth_time, minval=0., maxval=.200)
        self._set_pressure_advance(pressure_advance, smooth_time)
        msg = ("pressure_advance: %.6f\n"
               "pressure_advance_smooth_time: %.6f" % (
                   pressure_advance, smooth_time))
        self.printer.set_rollover_info(self.name, "%s: %s" % (self.name, msg))
        gcode.respond_info(msg, log=False)

    def set_extrude_factor(self, factor):
        self.extrude_factor = factor
    def get_extrude_factor(self, procent=False):
        if procent:
            return self.extrude_factor * 100.
        return self.extrude_factor
    def get_index(self):
        return self.extruder_num
    def get_max_e_limits(self):
        return {'stepper': self.stepper, 'max_e_dist': self.max_e_dist,
                'acc': self.max_e_accel, 'velocity': self.max_e_velocity}
    def get_tool_fan(self):
        return self.fan

# Dummy extruder class used when a printer has no extruder at all
class DummyExtruder:
    def set_active(self, print_time, is_active):
        return 0.
    def update_move_time(self, flush_time):
        pass
    def check_move(self, move):
        raise homing.EndstopMoveError(
            move.end_pos, "Extrude when no extruder present")
    def calc_junction(self, prev_move, move):
        return move.max_cruise_v2
    def get_heater(self):
        raise homing.CommandError("Extruder not configured")
    def move(self, print_time, move):
        pass
    def set_extrude_factor(self, factor):
        pass
    def get_extrude_factor(self, procent=False):
        if procent:
            return 100.
        return 1.
    def get_index(self):
        return -99
    def get_max_e_limits(self):
        return {'stepper': None, 'max_e_dist': 0, 'acc': 0, 'velocity': 0}

def add_printer_objects(config):
    printer = config.get_printer()
    for i in range(99):
        section = 'extruder'
        if i:
            section = 'extruder%d' % (i,)
        if not config.has_section(section):
            break
        pe = PrinterExtruder(config.getsection(section), i)
        printer.add_object(section, pe)<|MERGE_RESOLUTION|>--- conflicted
+++ resolved
@@ -80,7 +80,6 @@
         gcode.register_mux_command("SET_PRESSURE_ADVANCE", "EXTRUDER",
                                    self.name, self.cmd_SET_PRESSURE_ADVANCE,
                                    desc=self.cmd_SET_PRESSURE_ADVANCE_help)
-<<<<<<< HEAD
         self.fan = None
         fan_name = config.get('tool_fan', '')
         if fan_name:
@@ -96,10 +95,7 @@
         if status == 'loaded':
             # Reset filament counter
             self.raw_filament = 0.
-    def _free_moves(self, flush_time):
-=======
     def update_move_time(self, flush_time):
->>>>>>> 00fd6223
         self.trapq_free_moves(self.trapq, flush_time)
     def _set_pressure_advance(self, pressure_advance, smooth_time):
         old_smooth_time = self.pressure_advance_smooth_time * .5
@@ -151,16 +147,9 @@
             if move.axes_d[3] <= self.nozzle_diameter * self.max_extrude_ratio:
                 # Permit extrusion if amount extruded is tiny
                 return
-<<<<<<< HEAD
-            area = move.axes_r[3] * self.filament_area
+            area = axis_r * self.filament_area
             self.logger.debug("Overextrude: %s vs %s (area=%.3f dist=%.3f)",
-                          move.extrude_r, self.max_extrude_ratio,
-                          area, move.move_d)
-=======
-            area = axis_r * self.filament_area
-            logging.debug("Overextrude: %s vs %s (area=%.3f dist=%.3f)",
                           axis_r, self.max_extrude_ratio, area, move.move_d)
->>>>>>> 00fd6223
             raise homing.EndstopError(
                 "Move exceeds maximum extrusion (%.3fmm^2 vs %.3fmm^2)\n"
                 "See the 'max_extrude_cross_section' config option for details"
@@ -171,46 +160,11 @@
             return (self.instant_corner_v / abs(diff_r))**2
         return move.max_cruise_v2
     def move(self, print_time, move):
+        self.raw_filament += move.axes_d[3]
         axis_r = move.axes_r[3]
         accel = move.accel * axis_r
         start_v = move.start_v * axis_r
         cruise_v = move.cruise_v * axis_r
-<<<<<<< HEAD
-        accel_t, cruise_t, decel_t = move.accel_t, move.cruise_t, move.decel_t
-
-        self.raw_filament += axis_d
-
-        # Update for pressure advance
-        extra_accel_v = extra_decel_v = 0.
-        start_pos = self.extrude_pos
-        if (axis_d >= 0. and (move.axes_d[0] or move.axes_d[1])
-            and self.pressure_advance):
-            # Calculate extra_accel_v
-            pressure_advance = self.pressure_advance * move.extrude_r
-            prev_pressure_d = start_pos - move.start_pos[3]
-            if accel_t:
-                npd = move.cruise_v * pressure_advance
-                extra_accel_d = npd - prev_pressure_d
-                if extra_accel_d > 0.:
-                    extra_accel_v = extra_accel_d / accel_t
-                    axis_d += extra_accel_d
-                    prev_pressure_d += extra_accel_d
-            # Calculate extra_decel_v
-            emcv = move.extrude_max_corner_v
-            if decel_t and emcv < move.cruise_v:
-                npd = max(emcv, move.end_v) * pressure_advance
-                extra_decel_d = npd - prev_pressure_d
-                if extra_decel_d < 0.:
-                    axis_d += extra_decel_d
-                    extra_decel_v = extra_decel_d / decel_t
-
-        # Generate steps
-        self.extruder_add_move(
-            self.trapq, print_time, accel_t, cruise_t, decel_t, start_pos,
-            start_v, cruise_v, accel, extra_accel_v, extra_decel_v)
-        self.extrude_pos = start_pos + axis_d
-    cmd_SET_PRESSURE_ADVANCE_help = "args: [EXTRUDER=] [ADVANCE=] [ADVANCE_LOOKAHEAD_TIME=]"
-=======
         is_pa = 0.
         if axis_r > 0. and (move.axes_d[0] or move.axes_d[1]):
             is_pa = 1.
@@ -223,8 +177,7 @@
         self.extrude_pos = move.end_pos[3]
         if is_pa:
             self.extrude_pa_pos += move.axes_d[3]
-    cmd_SET_PRESSURE_ADVANCE_help = "Set pressure advance parameters"
->>>>>>> 00fd6223
+    cmd_SET_PRESSURE_ADVANCE_help = "args: [EXTRUDER=] [ADVANCE=] [SMOOTH_TIME=]"
     def cmd_default_SET_PRESSURE_ADVANCE(self, params):
         extruder = self.printer.lookup_object('toolhead').get_extruder()
         extruder.cmd_SET_PRESSURE_ADVANCE(params)

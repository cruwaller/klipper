--- conflicted
+++ resolved
@@ -1,25 +1,18 @@
 # Code for handling printer nozzle extruders
 #
-<<<<<<< HEAD
-# Copyright (C) 2016  Kevin O'Connor <kevin@koconnor.net>
-=======
 # Copyright (C) 2016-2019  Kevin O'Connor <kevin@koconnor.net>
->>>>>>> bdc7383e
 #
 # This file may be distributed under the terms of the GNU GPLv3 license.
-import math
+import math, logging
 import stepper, homing, chelper
 
 EXTRUDE_DIFF_IGNORE = 1.02
 
-
 class PrinterExtruder:
-    def __init__(self, config, extruder_num=None):
+    def __init__(self, config, extruder_num):
         self.printer = printer = config.get_printer()
         printer.register_event_handler('vsd:status', self._sd_status)
         self.name = config.get_name()
-        if extruder_num is None:
-            extruder_num = int(self.name.replace('extruder', '').strip())
         self.extruder_num = extruder_num
         self.logger = printer.get_logger(self.name)
         shared_heater = config.get('shared_heater', None)
@@ -27,7 +20,7 @@
         gcode_id = 'T%d' % (extruder_num,)
         shared_heater = config.get('heater', shared_heater)
         if shared_heater is None:
-            self.heater = pheater.setup_heater(config, gcode_id)
+            self.heater = pheater.setup_heater(config, gcode_id, index=extruder_num)
         else:
             self.heater = pheater.setup_heater(
                 config.getsection(shared_heater), gcode_id)
@@ -82,7 +75,6 @@
             gcode.register_mux_command("SET_PRESSURE_ADVANCE", "EXTRUDER", None,
                                        self.cmd_default_SET_PRESSURE_ADVANCE,
                                        desc=self.cmd_SET_PRESSURE_ADVANCE_help)
-<<<<<<< HEAD
         for key in [self.name, str(extruder_num)]:
             gcode.register_mux_command("SET_PRESSURE_ADVANCE", "EXTRUDER",
                                        key, self.cmd_SET_PRESSURE_ADVANCE,
@@ -92,13 +84,8 @@
         if status == 'loaded':
             # Reset filament counter
             self.raw_filament = 0.
-=======
-        gcode.register_mux_command("SET_PRESSURE_ADVANCE", "EXTRUDER",
-                                   self.name, self.cmd_SET_PRESSURE_ADVANCE,
-                                   desc=self.cmd_SET_PRESSURE_ADVANCE_help)
     def _free_moves(self, flush_time):
         self.trapq_free_moves(self.trapq, flush_time)
->>>>>>> bdc7383e
     def get_status(self, eventtime):
         return dict(
             self.get_heater().get_status(eventtime),
@@ -139,17 +126,10 @@
                 # Permit extrusion if amount extruded is tiny
                 move.extrude_r = self.max_extrude_ratio
                 return
-<<<<<<< HEAD
-            area = move.axes_d[3] * self.filament_area / move.move_d
-            self.logger.debug("Over extrude: %s vs %s (area=%.3f dist=%.3f)",
-                              move.extrude_r, self.max_extrude_ratio,
-                              area, move.move_d)
-=======
             area = move.axes_r[3] * self.filament_area
-            logging.debug("Overextrude: %s vs %s (area=%.3f dist=%.3f)",
+            self.logger.debug("Overextrude: %s vs %s (area=%.3f dist=%.3f)",
                           move.extrude_r, self.max_extrude_ratio,
                           area, move.move_d)
->>>>>>> bdc7383e
             raise homing.EndstopError(
                 "Move exceeds maximum extrusion (%.3fmm^2 vs %.3fmm^2)\n"
                 "See the 'max_extrude_cross_section' config option for details"
@@ -206,13 +186,6 @@
             move.extrude_max_corner_v = max_corner_v
         return flush_count
     def move(self, print_time, move):
-<<<<<<< HEAD
-        if self.need_motor_enable:
-            self.stepper.motor_enable(print_time, 1)
-            self.printer.send_event('motor_state', 'on')
-            self.need_motor_enable = False
-=======
->>>>>>> bdc7383e
         axis_d = move.axes_d[3]
         axis_r = move.axes_r[3]
         accel = move.accel * axis_r
@@ -315,7 +288,6 @@
         printer.add_object(section, pe)
 
 def get_printer_extruders(printer):
-    # return printer.extruder_get().values()
     out = []
     for i in range(99):
         section = 'extruder'

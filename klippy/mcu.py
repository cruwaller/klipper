# Interface to Klipper micro-controller code
#
# Copyright (C) 2016-2019  Kevin O'Connor <kevin@koconnor.net>
#
# This file may be distributed under the terms of the GNU GPLv3 license.
import sys, os, zlib, logging, math, time
import serialhdl, pins, chelper, clocksync

class error(Exception):
    pass

<<<<<<< HEAD
class MCU_stepper:
    def __init__(self, mcu, pin_params):
        self._logger = mcu.get_logger('stepper')
        self._mcu = mcu
        self._oid = oid = self._mcu.create_oid()
        self._mcu.register_config_callback(self._build_config)
        self._step_pin = pin_params['pin']
        self._invert_step = pin_params['invert']
        self._dir_pin = self._invert_dir = None
        self._mcu_position_offset = 0.
        self._step_dist = 0.
        self._min_stop_interval = 0.
        self._reset_cmd_id = self._get_position_cmd = None
        self._active_callbacks = []
        ffi_main, self._ffi_lib = chelper.get_ffi()
        self._stepqueue = ffi_main.gc(self._ffi_lib.stepcompress_alloc(oid),
                                      self._ffi_lib.stepcompress_free)
        self._mcu.register_stepqueue(self._stepqueue)
        self._stepper_kinematics = None
        self._itersolve_generate_steps = self._ffi_lib.itersolve_generate_steps
        self._itersolve_check_active = self._ffi_lib.itersolve_check_active
        self._trapq = ffi_main.NULL
    def get_mcu(self):
        return self._mcu
    def setup_dir_pin(self, pin_params):
        if pin_params['chip'] is not self._mcu:
            raise pins.error("Stepper dir pin must be on same mcu as step pin")
        self._dir_pin = pin_params['pin']
        self._invert_dir = pin_params['invert']
    def setup_min_stop_interval(self, min_stop_interval):
        self._min_stop_interval = min_stop_interval
    def setup_step_distance(self, step_dist):
        self._step_dist = step_dist
    def setup_itersolve(self, alloc_func, *params):
        ffi_main, ffi_lib = chelper.get_ffi()
        sk = ffi_main.gc(getattr(ffi_lib, alloc_func)(*params), ffi_lib.free)
        self.set_stepper_kinematics(sk)
    def _build_config(self):
        max_error = self._mcu.get_max_stepper_error()
        min_stop_interval = max(0., self._min_stop_interval - max_error)
        self._mcu.add_config_cmd(
            "config_stepper oid=%d step_pin=%s dir_pin=%s"
            " min_stop_interval=%d invert_step=%d" % (
                self._oid, self._step_pin, self._dir_pin,
                self._mcu.seconds_to_clock(min_stop_interval),
                self._invert_step))
        self._mcu.add_config_cmd(
            "reset_step_clock oid=%d clock=0" % (self._oid,), is_init=True)
        step_cmd_id = self._mcu.lookup_command_id(
            "queue_step oid=%c interval=%u count=%hu add=%hi")
        dir_cmd_id = self._mcu.lookup_command_id(
            "set_next_step_dir oid=%c dir=%c")
        self._reset_cmd_id = self._mcu.lookup_command_id(
            "reset_step_clock oid=%c clock=%u")
        self._get_position_cmd = self._mcu.lookup_command(
            "stepper_get_position oid=%c")
        self._ffi_lib.stepcompress_fill(
            self._stepqueue, self._mcu.seconds_to_clock(max_error),
            self._invert_dir, step_cmd_id, dir_cmd_id)
    def get_oid(self):
        return self._oid
    def get_step_dist(self):
        return self._step_dist
    def is_dir_inverted(self):
        return self._invert_dir
    def calc_position_from_coord(self, coord):
        return self._ffi_lib.itersolve_calc_position_from_coord(
            self._stepper_kinematics, coord[0], coord[1], coord[2])
    def set_position(self, coord):
        self.set_commanded_position(self.calc_position_from_coord(coord))
    def get_commanded_position(self):
        return self._ffi_lib.itersolve_get_commanded_pos(
            self._stepper_kinematics)
    def set_commanded_position(self, pos):
        self._mcu_position_offset += self.get_commanded_position() - pos
        self._ffi_lib.itersolve_set_commanded_pos(self._stepper_kinematics, pos)
    def get_mcu_position(self):
        mcu_pos_dist = self.get_commanded_position() + self._mcu_position_offset
        mcu_pos = mcu_pos_dist / self._step_dist
        if mcu_pos >= 0.:
            return int(mcu_pos + 0.5)
        return int(mcu_pos - 0.5)
    def set_stepper_kinematics(self, sk):
        old_sk = self._stepper_kinematics
        self._stepper_kinematics = sk
        if sk is not None:
            self._ffi_lib.itersolve_set_stepcompress(
                sk, self._stepqueue, self._step_dist)
        return old_sk
    def note_homing_end(self, did_trigger=False):
        ret = self._ffi_lib.stepcompress_reset(self._stepqueue, 0)
        if ret:
            raise error("Internal error in stepcompress")
        data = (self._reset_cmd_id, self._oid, 0)
        ret = self._ffi_lib.stepcompress_queue_msg(
            self._stepqueue, data, len(data))
        if ret:
            raise error("Internal error in stepcompress")
        if not did_trigger or self._mcu.is_fileoutput():
            return
        params = self._get_position_cmd.send_with_response(
            [self._oid], response='stepper_position', response_oid=self._oid)
        mcu_pos_dist = params['pos'] * self._step_dist
        if self._invert_dir:
            mcu_pos_dist = -mcu_pos_dist
        self._ffi_lib.itersolve_set_commanded_pos(
            self._stepper_kinematics, mcu_pos_dist - self._mcu_position_offset)
    def set_trapq(self, tq):
        if tq is None:
            ffi_main, self._ffi_lib = chelper.get_ffi()
            tq = ffi_main.NULL
        self._ffi_lib.itersolve_set_trapq(self._stepper_kinematics, tq)
        old_tq = self._trapq
        self._trapq = tq
        return old_tq
    def add_active_callback(self, cb):
        self._active_callbacks.append(cb)
    def generate_steps(self, flush_time):
        # Check for activity if necessary
        if self._active_callbacks:
            ret = self._itersolve_check_active(self._stepper_kinematics,
                                               flush_time)
            if ret:
                cbs = self._active_callbacks
                self._active_callbacks = []
                for cb in cbs:
                    cb(ret)
        # Generate steps
        ret = self._itersolve_generate_steps(self._stepper_kinematics,
                                             flush_time)
        if ret:
            raise error("Internal error in stepcompress")

=======
>>>>>>> e532b75e
class MCU_endstop:
    class TimeoutError(Exception):
        pass
    RETRY_QUERY = 1.000
    def __init__(self, mcu, pin_params):
        self._logger = mcu.get_logger('endstop')
        self._mcu = mcu
        self._steppers = []
        self._pin = pin_params['pin']
        self._pullup = pin_params['pullup']
        self._invert = pin_params['invert']
        self._reactor = mcu.get_printer().get_reactor()
        self._oid = self._home_cmd = self._query_cmd = None
        self._mcu.register_config_callback(self._build_config)
        self._min_query_time = self._last_sent_time = 0.
        self._next_query_print_time = self._end_home_time = 0.
        self._trigger_completion = self._home_completion = None
        self._trigger_notify = None
    def get_mcu(self):
        return self._mcu
    def add_stepper(self, stepper):
        if stepper.get_mcu() is not self._mcu:
            raise pins.error("Endstop and stepper must be on the same mcu")
        if stepper in self._steppers:
            return
        self._steppers.append(stepper)
    def get_steppers(self):
        return list(self._steppers)
    def _build_config(self):
        self._oid = self._mcu.create_oid()
        self._mcu.add_config_cmd(
            "config_endstop oid=%d pin=%s pull_up=%d stepper_count=%d" % (
                self._oid, self._pin, self._pullup, len(self._steppers)))
        self._mcu.add_config_cmd(
            "endstop_home oid=%d clock=0 sample_ticks=0 sample_count=0"
            " rest_ticks=0 pin_value=0" % (self._oid,), is_init=True)
        for i, s in enumerate(self._steppers):
            self._mcu.add_config_cmd(
                "endstop_set_stepper oid=%d pos=%d stepper_oid=%d" % (
                    self._oid, i, s.get_oid()), is_init=True)
        cmd_queue = self._mcu.alloc_command_queue()
        self._home_cmd = self._mcu.lookup_command(
            "endstop_home oid=%c clock=%u sample_ticks=%u sample_count=%c"
            " rest_ticks=%u pin_value=%c", cq=cmd_queue)
        self._query_cmd = self._mcu.lookup_command(
            "endstop_query_state oid=%c", cq=cmd_queue)
    def home_prepare(self):
        pass
    def home_start(self, print_time, sample_time, sample_count, rest_time,
                   triggered=True, notify=None):
        clock = self._mcu.print_time_to_clock(print_time)
        rest_ticks = int(rest_time * self._mcu.get_adjusted_freq())
        self._trigger_notify = notify
        self._next_query_print_time = print_time + self.RETRY_QUERY
        self._min_query_time = self._reactor.monotonic()
        self._last_sent_time = 0.
        self._home_end_time = self._reactor.NEVER
        self._trigger_completion = self._reactor.completion()
        self._home_completion = self._reactor.completion()
        self._mcu.register_response(self._handle_endstop_state,
                                    "endstop_state", self._oid)
        self._home_cmd.send(
            [self._oid, clock, self._mcu.seconds_to_clock(sample_time),
             sample_count, rest_ticks, triggered ^ self._invert],
            reqclock=clock)
        self._home_completion = self._reactor.register_callback(
            self._home_retry)
    def _handle_endstop_state(self, params):
        self._logger.debug("endstop_state %s", params)
        if params['#sent_time'] >= self._min_query_time:
            if params['homing']:
                self._last_sent_time = params['#sent_time']
            else:
                self._min_query_time = self._reactor.NEVER
                self._reactor.async_complete(self._trigger_completion, params)
    def _home_retry(self, eventtime):
        if self._mcu.is_fileoutput():
            return True
        while 1:
            params = self._trigger_completion.wait(eventtime + 0.100)
            if params is not None:
                # Homing completed successfully
                if self._trigger_notify is not None:
                    self._trigger_notify()
                return True
            # Check for timeout
            last = self._mcu.estimated_print_time(self._last_sent_time)
            if last > self._home_end_time or self._mcu.is_shutdown():
                return False
            # Check for resend
            eventtime = self._reactor.monotonic()
            est_print_time = self._mcu.estimated_print_time(eventtime)
            if est_print_time >= self._next_query_print_time:
                self._next_query_print_time = est_print_time + self.RETRY_QUERY
                self._query_cmd.send([self._oid])
    def home_wait(self, home_end_time):
        self._home_end_time = home_end_time
        did_trigger = self._home_completion.wait()
        self._mcu.register_response(None, "endstop_state", self._oid)
        self._home_cmd.send([self._oid, 0, 0, 0, 0, 0])
        for s in self._steppers:
            s.note_homing_end(did_trigger=did_trigger)
        if not did_trigger:
            raise self.TimeoutError("Timeout during endstop homing")
    def home_finalize(self):
        pass
    def query_endstop(self, print_time):
        clock = self._mcu.print_time_to_clock(print_time)
        if self._mcu.is_fileoutput():
            return 0
        params = self._query_cmd.send_with_response(
            [self._oid], "endstop_state", self._oid, minclock=clock)
        return params['pin_value'] ^ self._invert

class MCU_digital_out:
    def __init__(self, mcu, pin_params):
        self._logger = mcu.get_logger('digital_out')
        self._mcu = mcu
        self._oid = None
        self._mcu.register_config_callback(self._build_config)
        self._pin = pin_params['pin']
        self._invert = pin_params['invert']
        self._start_value = self._shutdown_value = self._invert
        self._is_static = False
        self._max_duration = 2.
        self._last_clock = 0
        self._set_cmd = None
    def get_mcu(self):
        return self._mcu
    def setup_max_duration(self, max_duration):
        self._max_duration = max_duration
    def setup_start_value(self, start_value, shutdown_value, is_static=False):
        if is_static and start_value != shutdown_value:
            raise pins.error("Static pin can not have shutdown value")
        self._start_value = (not not start_value) ^ self._invert
        self._shutdown_value = (not not shutdown_value) ^ self._invert
        self._is_static = is_static
    def _build_config(self):
        if self._is_static:
            self._mcu.add_config_cmd("set_digital_out pin=%s value=%d" % (
                self._pin, self._start_value))
            return
        self._oid = self._mcu.create_oid()
        self._mcu.add_config_cmd(
            "config_digital_out oid=%d pin=%s value=%d default_value=%d"
            " max_duration=%d" % (
                self._oid, self._pin, self._start_value, self._shutdown_value,
                self._mcu.seconds_to_clock(self._max_duration)))
        cmd_queue = self._mcu.alloc_command_queue()
        self._set_cmd = self._mcu.lookup_command(
            "schedule_digital_out oid=%c clock=%u value=%c", cq=cmd_queue)
    def set_digital(self, print_time, value):
        clock = self._mcu.print_time_to_clock(print_time)
        self._set_cmd.send([self._oid, clock, (not not value) ^ self._invert],
                           minclock=self._last_clock, reqclock=clock)
        self._last_clock = clock
    def set_pwm(self, print_time, value):
        self.set_digital(print_time, value >= 0.5)

class MCU_pwm:
    def __init__(self, mcu, pin_params):
        self._logger = mcu.get_logger('pwm')
        self._mcu = mcu
        self._hardware_pwm = False
        self._cycle_time = 0.100
        self._max_duration = 2.
        self._oid = None
        self._mcu.register_config_callback(self._build_config)
        self._pin = pin_params['pin']
        self._invert = pin_params['invert']
        self._start_value = self._shutdown_value = float(self._invert)
        self._is_static = False
        self._last_clock = 0
        self._pwm_max = 0.
        self._set_cmd = None
    def get_mcu(self):
        return self._mcu
    def setup_max_duration(self, max_duration):
        self._max_duration = max_duration
    def setup_cycle_time(self, cycle_time, hardware_pwm=False):
        self._cycle_time = cycle_time
        self._hardware_pwm = hardware_pwm
    def setup_start_value(self, start_value, shutdown_value, is_static=False):
        if is_static and start_value != shutdown_value:
            raise pins.error("Static pin can not have shutdown value")
        if self._invert:
            start_value = 1. - start_value
            shutdown_value = 1. - shutdown_value
        self._start_value = max(0., min(1., start_value))
        self._shutdown_value = max(0., min(1., shutdown_value))
        self._is_static = is_static
    def _build_config(self):
        cmd_queue = self._mcu.alloc_command_queue()
        cycle_ticks = self._mcu.seconds_to_clock(self._cycle_time)
        if self._hardware_pwm:
            self._pwm_max = self._mcu.get_constant_float("PWM_MAX")
            if self._is_static:
                self._mcu.add_config_cmd(
                    "set_pwm_out pin=%s cycle_ticks=%d value=%d" % (
                        self._pin, cycle_ticks,
                        self._start_value * self._pwm_max))
                return
            self._oid = self._mcu.create_oid()
            self._mcu.add_config_cmd(
                "config_pwm_out oid=%d pin=%s cycle_ticks=%d value=%d"
                " default_value=%d max_duration=%d" % (
                    self._oid, self._pin, cycle_ticks,
                    self._start_value * self._pwm_max,
                    self._shutdown_value * self._pwm_max,
                    self._mcu.seconds_to_clock(self._max_duration)))
            self._set_cmd = self._mcu.lookup_command(
                "schedule_pwm_out oid=%c clock=%u value=%hu", cq=cmd_queue)
        else:
            if self._shutdown_value not in [0., 1.]:
                raise pins.error(
                    "shutdown value must be 0.0 or 1.0 on soft pwm")
            self._pwm_max = float(cycle_ticks)
            if self._is_static:
                self._mcu.add_config_cmd("set_digital_out pin=%s value=%d" % (
                    self._pin, self._start_value >= 0.5))
                return
            self._oid = self._mcu.create_oid()
            self._mcu.add_config_cmd(
                "config_soft_pwm_out oid=%d pin=%s cycle_ticks=%d value=%d"
                " default_value=%d max_duration=%d" % (
                    self._oid, self._pin, cycle_ticks,
                    self._start_value >= 1.0, self._shutdown_value >= 0.5,
                    self._mcu.seconds_to_clock(self._max_duration)))
            if self._start_value not in [0., 1.]:
                clock = self._mcu.get_query_slot(self._oid)
                svalue = int(self._start_value * self._pwm_max + 0.5)
                self._mcu.add_config_cmd(
                    "schedule_soft_pwm_out oid=%d clock=%d on_ticks=%d" % (
                        self._oid, clock, svalue))
            self._set_cmd = self._mcu.lookup_command(
                "schedule_soft_pwm_out oid=%c clock=%u on_ticks=%u",
                cq=cmd_queue)
    def set_pwm(self, print_time, value):
        clock = self._mcu.print_time_to_clock(print_time)
        if self._invert:
            value = 1. - value
        value = int(max(0., min(1., value)) * self._pwm_max + 0.5)
        self._set_cmd.send([self._oid, clock, value],
                           minclock=self._last_clock, reqclock=clock)
        self._last_clock = clock

class MCU_adc:
    def __init__(self, mcu, pin_params):
        self._logger = mcu.get_logger('adc')
        self._mcu = mcu
        self._pin = pin_params['pin']
        self._min_sample = self._max_sample = 0.
        self._sample_time = self._report_time = 0.
        self._sample_count = self._range_check_count = 0
        self._report_clock = 0
        self._last_state = (0., 0.)
        self._oid = self._callback = None
        self._mcu.register_config_callback(self._build_config)
        self._inv_max_adc = 0.
    def get_mcu(self):
        return self._mcu
    def setup_minmax(self, sample_time, sample_count,
                     minval=0., maxval=1., range_check_count=0):
        self._sample_time = sample_time
        self._sample_count = sample_count
        self._min_sample = minval
        self._max_sample = maxval
        self._range_check_count = range_check_count
    def setup_adc_callback(self, report_time, callback):
        self._report_time = report_time
        self._callback = callback
    def get_last_value(self):
        return self._last_state
    def _build_config(self):
        if not self._sample_count:
            return
        self._oid = self._mcu.create_oid()
        self._mcu.add_config_cmd("config_analog_in oid=%d pin=%s" % (
            self._oid, self._pin))
        clock = self._mcu.get_query_slot(self._oid)
        sample_ticks = self._mcu.seconds_to_clock(self._sample_time)
        mcu_adc_max = self._mcu.get_constant_float("ADC_MAX")
        max_adc = self._sample_count * mcu_adc_max
        self._inv_max_adc = 1.0 / max_adc
        self._report_clock = self._mcu.seconds_to_clock(self._report_time)
        min_sample = max(0, min(0xffff, int(self._min_sample * max_adc)))
        max_sample = max(0, min(0xffff, int(
            math.ceil(self._max_sample * max_adc))))
        self._mcu.add_config_cmd(
            "query_analog_in oid=%d clock=%d sample_ticks=%d sample_count=%d"
            " rest_ticks=%d min_value=%d max_value=%d range_check_count=%d" % (
                self._oid, clock, sample_ticks, self._sample_count,
                self._report_clock, min_sample, max_sample,
                self._range_check_count), is_init=True)
        self._mcu.register_response(self._handle_analog_in_state,
                                    "analog_in_state", self._oid)
    def _handle_analog_in_state(self, params):
        last_value = params['value'] * self._inv_max_adc
        next_clock = self._mcu.clock32_to_clock64(params['next_clock'])
        last_read_clock = next_clock - self._report_clock
        last_read_time = self._mcu.clock_to_print_time(last_read_clock)
        self._last_state = (last_value, last_read_time)
        if self._callback is not None:
            self._callback(last_read_time, last_value)

# Wrapper around command sending
class CommandWrapper:
    def __init__(self, mcu, serial, clocksync, cmd, cmd_queue):
        self._mcu = mcu
        self._serial = serial
        self._clocksync = clocksync
        self._cmd = cmd
        self._cmd_queue = cmd_queue
    def send(self, data=(), minclock=0, reqclock=0):
        cmd = self._cmd.encode(data)
        self._serial.raw_send(cmd, minclock, reqclock, self._cmd_queue)
    def send_with_response(self, data=(), response=None, response_oid=None,
                           minclock=0):
        minsystime = 0.
        if minclock:
            minsystime = self._clocksync.estimate_clock_systime(minclock)
        cmd = self._cmd.encode(data)
        src = serialhdl.SerialRetryCommand(self._serial, response, response_oid)
        try:
            return src.get_response([cmd], self._cmd_queue,
                                    minclock=minclock, minsystime=minsystime)
        except serialhdl.error as e:
            raise error(str(e))

class MCU:
    error = error
    def __init__(self, config, clocksync):
        self.hostgpio_rst = None
        self._printer = config.get_printer()
        self._clocksync = clocksync
        self._reactor = self._printer.get_reactor()
        self._name = config.get_name()
        if self._name.startswith('mcu '):
            self._name = self._name[4:]
        self.logger = self._printer.get_logger("mcu.%s" % (self._name,))
        clocksync.setLogger(self.logger)
        self._printer.register_event_handler("klippy:connect", self._connect)
        self._printer.register_event_handler("klippy:mcu_identify",
                                             self._mcu_identify)
        self._printer.register_event_handler("klippy:shutdown", self._shutdown)
        self._printer.register_event_handler("klippy:disconnect",
                                             self._disconnect)
        # Serial port
        self._serialport = config.get('serial', '/dev/ttyS0')
        baud = config.getint('baud', 250000, minval=2400)
        if (self._serialport.startswith("/dev/rpmsg_")
            or self._serialport.startswith("/tmp/klipper_host_")):
            baud = 0
        self._serial = serialhdl.SerialReader(
            self._reactor, self._serialport, baud,
            logger=self.get_logger('serial'))
        # Restarts
        rmethods = [None, 'arduino', 'command', 'rpi_usb', 'hostgpio']
        self._restart_method = config.getchoice(
            'restart_method', rmethods, None)
        if self._restart_method != 'hostgpio' and \
                self._serialport in ['/dev/ttyS0', '/dev/ttyAMA0']:
            self.logger.warning("Restart method changed to 'hostgpio'")
            self._restart_method = 'hostgpio'
        if baud == 0:
            self._restart_method = 'command'
        elif self._restart_method == 'hostgpio':
            pin_params = self._printer.lookup_object('pins').lookup_pin(
                config.get('reset_pin', '!host:GPIO22'), can_invert=True)
            self.hostgpio_rst = pin_params['chip'].setup_pin(
                'digital_out', pin_params)
        self._reset_cmd = self._config_reset_cmd = None
        self._emergency_stop_cmd = None
        self._is_shutdown = self._is_timeout = False
        self._shutdown_msg = ""
        # Config building
        self._printer.lookup_object('pins').register_chip(self._name, self)
        self._oid_count = 0
        self._config_callbacks = []
        self._init_cmds = []
        self._config_cmds = []
        self._pin_map = config.get('pin_map', None)
        self._custom = config.get('custom', '')
        self._mcu_freq = 0.
        # Move command queuing
        ffi_main, self._ffi_lib = chelper.get_ffi()
        self._max_stepper_error = config.getfloat(
            'max_stepper_error', 0.000025, minval=0.)
        self._stepqueues = []
        self._steppersync = None
        # Stats
        self._stats_sumsq_base = 0.
        self._mcu_tick_avg = 0.
        self._mcu_tick_stddev = 0.
        self._mcu_tick_awake = 0.
        self.logger.info("Initialized. Restart method: %s" % self._restart_method)
    def get_logger(self, child=None):
        if child is not None:
            return self.logger.getChild(child)
        return self.logger
    # Serial callbacks
    def _handle_mcu_stats(self, params):
        count = params['count']
        tick_sum = params['sum']
        c = 1.0 / (count * self._mcu_freq)
        self._mcu_tick_avg = tick_sum * c
        tick_sumsq = params['sumsq'] * self._stats_sumsq_base
        diff = count*tick_sumsq - tick_sum**2
        self._mcu_tick_stddev = c * math.sqrt(max(0., diff))
        self._mcu_tick_awake = tick_sum / self._mcu_freq
    def _handle_shutdown(self, params):
        if self._is_shutdown:
            return
        self._is_shutdown = True
        self._shutdown_msg = msg = params['static_string_id']
        self.logger.error("MCU '%s' %s: %s\n%s\n%s", self._name, params['#name'],
                     self._shutdown_msg, self._clocksync.dump_debug(),
                     self._serial.dump_debug())
        prefix = "MCU '%s' shutdown: " % (self._name,)
        if params['#name'] == 'is_shutdown':
            prefix = "Previous MCU '%s' shutdown: " % (self._name,)
        self._printer.invoke_async_shutdown(prefix + msg + error_help(msg))
    # Connection phase
    def _check_restart(self, reason):
        start_reason = self._printer.get_start_args().get("start_reason")
        if start_reason == 'firmware_restart':
            return
        self.logger.info("Attempting automated MCU '%s' restart: %s",
                     self._name, reason)
        self._printer.request_exit('firmware_restart')
        self._reactor.pause(self._reactor.monotonic() + 2.000)
        raise error("Attempt MCU '%s' restart failed" % (self._name,))
    def _connect_file(self, pace=False):
        # In a debugging mode.  Open debug output file and read data dictionary
        start_args = self._printer.get_start_args()
        if self._name == 'mcu':
            out_fname = start_args.get('debugoutput')
            dict_fname = start_args.get('dictionary')
        else:
            out_fname = start_args.get('debugoutput') + "-" + self._name
            dict_fname = start_args.get('dictionary_' + self._name)
        outfile = open(out_fname, 'wb')
        dfile = open(dict_fname, 'rb')
        dict_data = dfile.read()
        dfile.close()
        self._serial.connect_file(outfile, dict_data)
        self._clocksync.connect_file(self._serial, pace)
        # Handle pacing
        if not pace:
            def dummy_estimated_print_time(eventtime):
                return 0.
            self.estimated_print_time = dummy_estimated_print_time
    def _add_custom(self):
        for line in self._custom.split('\n'):
            line = line.strip()
            cpos = line.find('#')
            if cpos >= 0:
                line = line[:cpos].strip()
            if not line:
                continue
            self.add_config_cmd(line)
    def _send_config(self, prev_crc):
        # Build config commands
        for cb in self._config_callbacks:
            cb()
        self._add_custom()
        self._config_cmds.insert(0, "allocate_oids count=%d" % (
            self._oid_count,))
        # Resolve pin names
        mcu_type = self._serial.get_msgparser().get_constant('MCU')
        ppins = self._printer.lookup_object('pins')
        pin_resolver = ppins.get_pin_resolver(self._name)
        if self._pin_map is not None:
            pin_resolver.add_pin_mapping(mcu_type, self._pin_map)
        for i, cmd in enumerate(self._config_cmds):
            self._config_cmds[i] = pin_resolver.update_command(cmd)
        for i, cmd in enumerate(self._init_cmds):
            self._init_cmds[i] = pin_resolver.update_command(cmd)
        # Calculate config CRC
        config_crc = zlib.crc32('\n'.join(self._config_cmds)) & 0xffffffff
        self.add_config_cmd("finalize_config crc=%d" % (config_crc,))
        # Transmit config messages (if needed)
        if prev_crc is None:
            self.logger.info("Sending MCU '%s' printer configuration...",
                         self._name)
            for c in self._config_cmds:
                self._serial.send(c)
        elif config_crc != prev_crc:
            self._check_restart("CRC mismatch")
            raise error("MCU '%s' CRC does not match config" % (self._name,))
        # Transmit init messages
        for c in self._init_cmds:
            self._serial.send(c)
    def _send_get_config(self):
        get_config_cmd = self.lookup_command("get_config")
        if self.is_fileoutput():
            return { 'is_config': 0, 'move_count': 500, 'crc': 0 }
        config_params = get_config_cmd.send_with_response(response='config')
        if self._is_shutdown:
            raise error("MCU '%s' error during config: %s" % (
                self._name, self._shutdown_msg))
        if config_params['is_shutdown']:
            # self._printer.request_exit('firmware_restart')
            raise error("Can not update MCU '%s' config as it is shutdown" % (
                self._name,))
        return config_params
    def _log_info(self):
        msgparser = self._serial.get_msgparser()
        log_info = [
            "Loaded MCU '%s' %d commands (%s / %s)" % (
                self._name, len(msgparser.messages_by_id),
                msgparser.version, msgparser.build_versions),
            "MCU '%s' config: %s" % (self._name, " ".join(
                ["%s=%s" % (k, v) for k, v in self.get_constants().items()]))]
        return "\n".join(log_info)
    def _connect(self):
        config_params = self._send_get_config()
        if not config_params['is_config']:
            if self._restart_method == 'rpi_usb':
                # Only configure mcu after usb power reset
                self._check_restart("full reset before config")
            # Not configured - send config and issue get_config again
            self._send_config(None)
            config_params = self._send_get_config()
            if not config_params['is_config'] and not self.is_fileoutput():
                raise error("Unable to configure MCU '%s'" % (self._name,))
        else:
            start_reason = self._printer.get_start_args().get("start_reason")
            if start_reason == 'firmware_restart':
                raise error("Failed automated reset of MCU '%s'" % (
                    self._name,))
            # Already configured - send init commands
            self._send_config(config_params['crc'])
        # Setup steppersync with the move_count returned by get_config
        move_count = config_params['move_count']
        self._steppersync = self._ffi_lib.steppersync_alloc(
            self._serial.serialqueue, self._stepqueues, len(self._stepqueues),
            move_count)
        self._ffi_lib.steppersync_set_time(
            self._steppersync, 0., self._mcu_freq)
        # Log config information
        move_msg = "Configured MCU '%s' (%d moves)" % (self._name, move_count)
        logging.info(move_msg)
        log_info = self._log_info() + "\n" + move_msg
        self._printer.set_rollover_info(self._name, log_info, log=False)
        time.sleep(1)  # give a little delay to receive shutdown
    def _mcu_identify(self):
        if self.is_fileoutput():
            self._connect_file()
        else:
            if (self._restart_method == 'rpi_usb'
                and not os.path.exists(self._serialport)):
                # Try toggling usb power
                self._check_restart("enable power")
            try:
                self._serial.connect()
                self._clocksync.connect(self._serial)
            except serialhdl.error as e:
                raise error(str(e))
        self.logger.info(self._log_info())
        ppins = self._printer.lookup_object('pins')
        pin_resolver = ppins.get_pin_resolver(self._name)
        for cname, value in self.get_constants().items():
            if cname.startswith("RESERVE_PINS_"):
                for pin in value.split(','):
                    pin_resolver.reserve_pin(pin, cname[13:])
        self._mcu_freq = self.get_constant_float('CLOCK_FREQ')
        self._stats_sumsq_base = self.get_constant_float('STATS_SUMSQ_BASE')
        self._emergency_stop_cmd = self.lookup_command("emergency_stop")
        self._reset_cmd = self.try_lookup_command("reset")
        self._config_reset_cmd = self.try_lookup_command("config_reset")
        ext_only = self._reset_cmd is None and self._config_reset_cmd is None
        mbaud = self._serial.get_msgparser().get_constant('SERIAL_BAUD', None)
        if self._restart_method is None and mbaud is None and not ext_only:
            self._restart_method = 'command'
        self.register_response(self._handle_shutdown, 'shutdown')
        self.register_response(self._handle_shutdown, 'is_shutdown')
        self.register_response(self._handle_mcu_stats, 'stats')
    # Config creation helpers
    def setup_pin(self, pin_type, pin_params):
        pcs = {'endstop': MCU_endstop,
               'digital_out': MCU_digital_out, 'pwm': MCU_pwm, 'adc': MCU_adc}
        if pin_type not in pcs:
            raise pins.error("pin type %s not supported on mcu" % (pin_type,))
        return pcs[pin_type](self, pin_params)
    def create_oid(self):
        self._oid_count += 1
        return self._oid_count - 1
    def register_config_callback(self, cb, prio=False):
        if prio:
            self._config_callbacks.insert(0, cb)
            return
        self._config_callbacks.append(cb)
    def add_config_cmd(self, cmd, is_init=False):
        if is_init:
            self._init_cmds.append(cmd)
        else:
            self._config_cmds.append(cmd)
    def get_query_slot(self, oid):
        slot = self.seconds_to_clock(oid * .01)
        t = int(self.estimated_print_time(self._reactor.monotonic()) + 1.5)
        return self.print_time_to_clock(t) + slot
    def register_stepqueue(self, stepqueue):
        self._stepqueues.append(stepqueue)
    def seconds_to_clock(self, time):
        return int(time * self._mcu_freq)
    def get_max_stepper_error(self):
        return self._max_stepper_error
    # Wrapper functions
    def get_printer(self):
        return self._printer
    def get_name(self):
        return self._name
    def register_response(self, cb, msg, oid=None):
        self._serial.register_response(cb, msg, oid)
    def alloc_command_queue(self):
        return self._serial.alloc_command_queue()
    def lookup_command(self, msgformat, cq=None):
        if cq is None:
            cq = self._serial.get_default_command_queue()
        cmd = self._serial.get_msgparser().lookup_command(msgformat)
        return CommandWrapper(self, self._serial, self._clocksync, cmd, cq)
    def try_lookup_command(self, msgformat):
        try:
            return self.lookup_command(msgformat)
        except self._serial.get_msgparser().error as e:
            return None
    def lookup_command_id(self, msgformat):
        return self._serial.get_msgparser().lookup_command(msgformat).msgid
    def get_enumerations(self):
        return self._serial.get_msgparser().get_enumerations()
    def get_constants(self):
        return self._serial.get_msgparser().get_constants()
    def get_constant_float(self, name):
        return self._serial.get_msgparser().get_constant_float(name)
    def print_time_to_clock(self, print_time):
        return self._clocksync.print_time_to_clock(print_time)
    def clock_to_print_time(self, clock):
        return self._clocksync.clock_to_print_time(clock)
    def estimated_print_time(self, eventtime):
        return self._clocksync.estimated_print_time(eventtime)
    def get_adjusted_freq(self):
        return self._clocksync.get_adjusted_freq()
    def clock32_to_clock64(self, clock32):
        return self._clocksync.clock32_to_clock64(clock32)
    # Restarts
    def _disconnect(self):
        self._serial.disconnect()
        if self._steppersync is not None:
            self._ffi_lib.steppersync_free(self._steppersync)
            self._steppersync = None
    def _shutdown(self, force=False):
        if (self._emergency_stop_cmd is None
            or (self._is_shutdown and not force)):
            return
        self._emergency_stop_cmd.send()
    def _restart_arduino(self):
        self.logger.info("Attempting MCU '%s' reset", self._name)
        self._disconnect()
        serialhdl.arduino_reset(self._serialport, self._reactor)
    def _restart_via_command(self):
        if ((self._reset_cmd is None and self._config_reset_cmd is None)
            or not self._clocksync.is_active()):
            self.logger.info("Unable to issue reset command on MCU '%s'",
                             self._name)
            return
        if self._reset_cmd is None:
            # Attempt reset via config_reset command
            self.logger.info("Attempting MCU '%s' config_reset command", self._name)
            self._is_shutdown = True
            self._shutdown(force=True)
            self._reactor.pause(self._reactor.monotonic() + 0.015)
            self._config_reset_cmd.send()
        else:
            # Attempt reset via reset command
            self.logger.info("Attempting MCU '%s' reset command", self._name)
            self._reset_cmd.send()
        self._reactor.pause(self._reactor.monotonic() + 0.015)
        self._disconnect()
    def _restart_rpi_usb(self):
        self.logger.info("Attempting MCU '%s' reset via rpi usb power", self._name)
        self._disconnect()
        chelper.run_hub_ctrl(0)
        self._reactor.pause(self._reactor.monotonic() + 2.)
        chelper.run_hub_ctrl(1)
    def _restart_rpi_gpio(self):
        self.logger.info("Attempting MCU '%s' reset via RPi gpio pin", self._name)
        self._disconnect()
        self.hostgpio_rst.set_digital(0, False)
        self._reactor.pause(self._reactor.monotonic() + 0.2)
        self.hostgpio_rst.set_digital(0, True)
    def microcontroller_restart(self):
        if self._restart_method == 'rpi_usb':
            self._restart_rpi_usb()
        elif self._restart_method == 'command':
            self._restart_via_command()
        elif self._restart_method == 'hostgpio':
            self._restart_rpi_gpio()
        else:
            self._restart_arduino()
    # Misc external commands
    def is_fileoutput(self):
        return self._printer.get_start_args().get('debugoutput') is not None
    def is_shutdown(self):
        return self._is_shutdown
    def flush_moves(self, print_time):
        if self._steppersync is None:
            return
        clock = self.print_time_to_clock(print_time)
        if clock < 0:
            return
        ret = self._ffi_lib.steppersync_flush(self._steppersync, clock)
        if ret:
            raise error("Internal error in MCU '%s' stepcompress" % (
                self._name,))
    def check_active(self, print_time, eventtime):
        if self._steppersync is None:
            return
        offset, freq = self._clocksync.calibrate_clock(print_time, eventtime)
        self._ffi_lib.steppersync_set_time(self._steppersync, offset, freq)
        if (self._clocksync.is_active() or self.is_fileoutput()
            or self._is_timeout):
            return
        self._is_timeout = True
        self.logger.info("Timeout with MCU '%s' (eventtime=%f)",
                     self._name, eventtime)
        #self._printer.invoke_shutdown("Lost communication with MCU '%s'" % (
        #    self._name,))
        # Connection lost, request reset
        self._printer.request_exit('firmware_restart')
    def stats(self, eventtime):
        msg = "%s: mcu_awake=%.03f mcu_task_avg=%.06f mcu_task_stddev=%.06f" % (
            self._name, self._mcu_tick_awake, self._mcu_tick_avg,
            self._mcu_tick_stddev)
        return False, ' '.join([msg, self._serial.stats(eventtime),
                                self._clocksync.stats(eventtime)])
    def __del__(self):
        self._disconnect()

Common_MCU_errors = {
    ("Timer too close", "No next step", "Missed scheduling of next "): """
This is generally indicative of an intermittent
communication failure between micro-controller and host.""",
    ("ADC out of range",): """
This generally occurs when a heater temperature exceeds
its configured min_temp or max_temp.""",
    ("Rescheduled timer in the past", "Stepper too far in past"): """
This generally occurs when the micro-controller has been
requested to step at a rate higher than it is capable of
obtaining.""",
    ("Command request",): """
This generally occurs in response to an M112 G-Code command
or in response to an internal error in the host software.""",
}

def error_help(msg):
    for prefixes, help_msg in Common_MCU_errors.items():
        for prefix in prefixes:
            if msg.startswith(prefix):
                return help_msg
    return ""

def add_printer_objects(config):
    printer = config.get_printer()
    reactor = printer.get_reactor()
    # first configured MCU has mainsync, others get secondary sync
    # for best results the MCU with xy should be the first
    # but this is generally symmetric / doesn't really matter
    mainsync = clocksync.ClockSync(reactor)
    first = True
    for s in sorted(config.get_prefix_sections('mcu'), key=lambda s: s.section):
        if s.section == 'mcu' or s.section.startswith('mcu '):
            printer.add_object(s.section, MCU(
                s, mainsync if first else clocksync.SecondarySync(reactor, mainsync)))
            first = False

def get_printer_mcu(printer, name):
    if name == 'mcu':
        return printer.lookup_object(name)
    return printer.lookup_object('mcu ' + name)<|MERGE_RESOLUTION|>--- conflicted
+++ resolved
@@ -9,142 +9,6 @@
 class error(Exception):
     pass
 
-<<<<<<< HEAD
-class MCU_stepper:
-    def __init__(self, mcu, pin_params):
-        self._logger = mcu.get_logger('stepper')
-        self._mcu = mcu
-        self._oid = oid = self._mcu.create_oid()
-        self._mcu.register_config_callback(self._build_config)
-        self._step_pin = pin_params['pin']
-        self._invert_step = pin_params['invert']
-        self._dir_pin = self._invert_dir = None
-        self._mcu_position_offset = 0.
-        self._step_dist = 0.
-        self._min_stop_interval = 0.
-        self._reset_cmd_id = self._get_position_cmd = None
-        self._active_callbacks = []
-        ffi_main, self._ffi_lib = chelper.get_ffi()
-        self._stepqueue = ffi_main.gc(self._ffi_lib.stepcompress_alloc(oid),
-                                      self._ffi_lib.stepcompress_free)
-        self._mcu.register_stepqueue(self._stepqueue)
-        self._stepper_kinematics = None
-        self._itersolve_generate_steps = self._ffi_lib.itersolve_generate_steps
-        self._itersolve_check_active = self._ffi_lib.itersolve_check_active
-        self._trapq = ffi_main.NULL
-    def get_mcu(self):
-        return self._mcu
-    def setup_dir_pin(self, pin_params):
-        if pin_params['chip'] is not self._mcu:
-            raise pins.error("Stepper dir pin must be on same mcu as step pin")
-        self._dir_pin = pin_params['pin']
-        self._invert_dir = pin_params['invert']
-    def setup_min_stop_interval(self, min_stop_interval):
-        self._min_stop_interval = min_stop_interval
-    def setup_step_distance(self, step_dist):
-        self._step_dist = step_dist
-    def setup_itersolve(self, alloc_func, *params):
-        ffi_main, ffi_lib = chelper.get_ffi()
-        sk = ffi_main.gc(getattr(ffi_lib, alloc_func)(*params), ffi_lib.free)
-        self.set_stepper_kinematics(sk)
-    def _build_config(self):
-        max_error = self._mcu.get_max_stepper_error()
-        min_stop_interval = max(0., self._min_stop_interval - max_error)
-        self._mcu.add_config_cmd(
-            "config_stepper oid=%d step_pin=%s dir_pin=%s"
-            " min_stop_interval=%d invert_step=%d" % (
-                self._oid, self._step_pin, self._dir_pin,
-                self._mcu.seconds_to_clock(min_stop_interval),
-                self._invert_step))
-        self._mcu.add_config_cmd(
-            "reset_step_clock oid=%d clock=0" % (self._oid,), is_init=True)
-        step_cmd_id = self._mcu.lookup_command_id(
-            "queue_step oid=%c interval=%u count=%hu add=%hi")
-        dir_cmd_id = self._mcu.lookup_command_id(
-            "set_next_step_dir oid=%c dir=%c")
-        self._reset_cmd_id = self._mcu.lookup_command_id(
-            "reset_step_clock oid=%c clock=%u")
-        self._get_position_cmd = self._mcu.lookup_command(
-            "stepper_get_position oid=%c")
-        self._ffi_lib.stepcompress_fill(
-            self._stepqueue, self._mcu.seconds_to_clock(max_error),
-            self._invert_dir, step_cmd_id, dir_cmd_id)
-    def get_oid(self):
-        return self._oid
-    def get_step_dist(self):
-        return self._step_dist
-    def is_dir_inverted(self):
-        return self._invert_dir
-    def calc_position_from_coord(self, coord):
-        return self._ffi_lib.itersolve_calc_position_from_coord(
-            self._stepper_kinematics, coord[0], coord[1], coord[2])
-    def set_position(self, coord):
-        self.set_commanded_position(self.calc_position_from_coord(coord))
-    def get_commanded_position(self):
-        return self._ffi_lib.itersolve_get_commanded_pos(
-            self._stepper_kinematics)
-    def set_commanded_position(self, pos):
-        self._mcu_position_offset += self.get_commanded_position() - pos
-        self._ffi_lib.itersolve_set_commanded_pos(self._stepper_kinematics, pos)
-    def get_mcu_position(self):
-        mcu_pos_dist = self.get_commanded_position() + self._mcu_position_offset
-        mcu_pos = mcu_pos_dist / self._step_dist
-        if mcu_pos >= 0.:
-            return int(mcu_pos + 0.5)
-        return int(mcu_pos - 0.5)
-    def set_stepper_kinematics(self, sk):
-        old_sk = self._stepper_kinematics
-        self._stepper_kinematics = sk
-        if sk is not None:
-            self._ffi_lib.itersolve_set_stepcompress(
-                sk, self._stepqueue, self._step_dist)
-        return old_sk
-    def note_homing_end(self, did_trigger=False):
-        ret = self._ffi_lib.stepcompress_reset(self._stepqueue, 0)
-        if ret:
-            raise error("Internal error in stepcompress")
-        data = (self._reset_cmd_id, self._oid, 0)
-        ret = self._ffi_lib.stepcompress_queue_msg(
-            self._stepqueue, data, len(data))
-        if ret:
-            raise error("Internal error in stepcompress")
-        if not did_trigger or self._mcu.is_fileoutput():
-            return
-        params = self._get_position_cmd.send_with_response(
-            [self._oid], response='stepper_position', response_oid=self._oid)
-        mcu_pos_dist = params['pos'] * self._step_dist
-        if self._invert_dir:
-            mcu_pos_dist = -mcu_pos_dist
-        self._ffi_lib.itersolve_set_commanded_pos(
-            self._stepper_kinematics, mcu_pos_dist - self._mcu_position_offset)
-    def set_trapq(self, tq):
-        if tq is None:
-            ffi_main, self._ffi_lib = chelper.get_ffi()
-            tq = ffi_main.NULL
-        self._ffi_lib.itersolve_set_trapq(self._stepper_kinematics, tq)
-        old_tq = self._trapq
-        self._trapq = tq
-        return old_tq
-    def add_active_callback(self, cb):
-        self._active_callbacks.append(cb)
-    def generate_steps(self, flush_time):
-        # Check for activity if necessary
-        if self._active_callbacks:
-            ret = self._itersolve_check_active(self._stepper_kinematics,
-                                               flush_time)
-            if ret:
-                cbs = self._active_callbacks
-                self._active_callbacks = []
-                for cb in cbs:
-                    cb(ret)
-        # Generate steps
-        ret = self._itersolve_generate_steps(self._stepper_kinematics,
-                                             flush_time)
-        if ret:
-            raise error("Internal error in stepcompress")
-
-=======
->>>>>>> e532b75e
 class MCU_endstop:
     class TimeoutError(Exception):
         pass

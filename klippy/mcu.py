# Interface to Klipper micro-controller code
#
# Copyright (C) 2016-2019  Kevin O'Connor <kevin@koconnor.net>
#
# This file may be distributed under the terms of the GNU GPLv3 license.
import sys, os, zlib, logging, math, time
import serialhdl, pins, chelper, clocksync

class error(Exception):
    pass

class MCU_stepper:
    def __init__(self, mcu, pin_params):
        self._logger = mcu.logger.getChild('stepper')
        self._mcu = mcu
        self._oid = oid = self._mcu.create_oid()
        self._mcu.register_config_callback(self._build_config)
        self._step_pin = pin_params['pin']
        self._invert_step = pin_params['invert']
        self._dir_pin = self._invert_dir = None
        self._mcu_position_offset = 0.
        self._step_dist = 0.
        self._min_stop_interval = 0.
        self._reset_cmd_id = self._get_position_cmd = None
        ffi_main, self._ffi_lib = chelper.get_ffi()
        self._stepqueue = ffi_main.gc(self._ffi_lib.stepcompress_alloc(oid),
                                      self._ffi_lib.stepcompress_free)
        self._mcu.register_stepqueue(self._stepqueue)
        self._stepper_kinematics = self._itersolve_gen_steps = None
        self.set_ignore_move(False)
    def get_mcu(self):
        return self._mcu
    def setup_dir_pin(self, pin_params):
        if pin_params['chip'] is not self._mcu:
            raise pins.error("Stepper dir pin must be on same mcu as step pin")
        self._dir_pin = pin_params['pin']
        self._invert_dir = pin_params['invert']
    def setup_min_stop_interval(self, min_stop_interval):
        self._min_stop_interval = min_stop_interval
    def setup_step_distance(self, step_dist):
        self._step_dist = step_dist
    def setup_itersolve(self, alloc_func, *params):
        ffi_main, ffi_lib = chelper.get_ffi()
        sk = ffi_main.gc(getattr(ffi_lib, alloc_func)(*params), ffi_lib.free)
        self.set_stepper_kinematics(sk)
    def _build_config(self):
        max_error = self._mcu.get_max_stepper_error()
        min_stop_interval = max(0., self._min_stop_interval - max_error)
        self._mcu.add_config_cmd(
            "config_stepper oid=%d step_pin=%s dir_pin=%s"
            " min_stop_interval=%d invert_step=%d" % (
                self._oid, self._step_pin, self._dir_pin,
                self._mcu.seconds_to_clock(min_stop_interval),
                self._invert_step))
        self._mcu.add_config_cmd(
            "reset_step_clock oid=%d clock=0" % (self._oid,), is_init=True)
        step_cmd_id = self._mcu.lookup_command_id(
            "queue_step oid=%c interval=%u count=%hu add=%hi")
        dir_cmd_id = self._mcu.lookup_command_id(
            "set_next_step_dir oid=%c dir=%c")
        self._reset_cmd_id = self._mcu.lookup_command_id(
            "reset_step_clock oid=%c clock=%u")
        self._get_position_cmd = self._mcu.lookup_command(
            "stepper_get_position oid=%c")
        self._ffi_lib.stepcompress_fill(
            self._stepqueue, self._mcu.seconds_to_clock(max_error),
            self._invert_dir, step_cmd_id, dir_cmd_id)
    def get_oid(self):
        return self._oid
    def get_step_dist(self):
        return self._step_dist
    def is_dir_inverted(self):
        return self._invert_dir
    def calc_position_from_coord(self, coord):
        return self._ffi_lib.itersolve_calc_position_from_coord(
            self._stepper_kinematics, coord[0], coord[1], coord[2])
    def set_position(self, coord):
        self.set_commanded_position(self.calc_position_from_coord(coord))
    def get_commanded_position(self):
        return self._ffi_lib.itersolve_get_commanded_pos(
            self._stepper_kinematics)
    def set_commanded_position(self, pos):
        self._mcu_position_offset += self.get_commanded_position() - pos
        self._ffi_lib.itersolve_set_commanded_pos(self._stepper_kinematics, pos)
    def get_mcu_position(self):
        mcu_pos_dist = self.get_commanded_position() + self._mcu_position_offset
        mcu_pos = mcu_pos_dist / self._step_dist
        if mcu_pos >= 0.:
            return int(mcu_pos + 0.5)
        return int(mcu_pos - 0.5)
    def set_stepper_kinematics(self, sk):
        old_sk = self._stepper_kinematics
        self._stepper_kinematics = sk
        if sk is not None:
            self._ffi_lib.itersolve_set_stepcompress(
                sk, self._stepqueue, self._step_dist)
        return old_sk
    def set_ignore_move(self, ignore_move):
        was_ignore = (self._itersolve_gen_steps
                      is not self._ffi_lib.itersolve_gen_steps)
        if ignore_move:
            self._itersolve_gen_steps = (lambda *args: 0)
        else:
            self._itersolve_gen_steps = self._ffi_lib.itersolve_gen_steps
        return was_ignore
    def note_homing_end(self, did_trigger=False):
        ret = self._ffi_lib.stepcompress_reset(self._stepqueue, 0)
        if ret:
            raise error("Internal error in stepcompress")
        data = (self._reset_cmd_id, self._oid, 0)
        ret = self._ffi_lib.stepcompress_queue_msg(
            self._stepqueue, data, len(data))
        if ret:
            raise error("Internal error in stepcompress")
        if not did_trigger or self._mcu.is_fileoutput():
            return
        params = self._get_position_cmd.send_with_response(
            [self._oid], response='stepper_position', response_oid=self._oid)
        mcu_pos_dist = params['pos'] * self._step_dist
        if self._invert_dir:
            mcu_pos_dist = -mcu_pos_dist
        self._ffi_lib.itersolve_set_commanded_pos(
            self._stepper_kinematics, mcu_pos_dist - self._mcu_position_offset)
    def step_itersolve(self, cmove):
        ret = self._itersolve_gen_steps(self._stepper_kinematics, cmove)
        if ret:
            raise error("Internal error in stepcompress")

class MCU_endstop:
    class TimeoutError(Exception):
        pass
    RETRY_QUERY = 1.000
    def __init__(self, mcu, pin_params):
        self._logger = mcu.logger.getChild('endstop')
        self._mcu = mcu
        self._steppers = []
        self._pin = pin_params['pin']
        self._pullup = pin_params['pullup']
        self._invert = pin_params['invert']
        self._reactor = mcu.get_printer().get_reactor()
        self._oid = self._home_cmd = self._query_cmd = None
        self._mcu.register_config_callback(self._build_config)
        self._min_query_time = self._last_sent_time = 0.
        self._next_query_print_time = self._end_home_time = 0.
        self._trigger_completion = self._home_completion = None
        self._trigger_notify = None
    def get_mcu(self):
        return self._mcu
    def add_stepper(self, stepper):
        if stepper.get_mcu() is not self._mcu:
            raise pins.error("Endstop and stepper must be on the same mcu")
        if stepper in self._steppers:
            return
        self._steppers.append(stepper)
    def get_steppers(self):
        return list(self._steppers)
    def _build_config(self):
        self._oid = self._mcu.create_oid()
        self._mcu.add_config_cmd(
            "config_endstop oid=%d pin=%s pull_up=%d stepper_count=%d" % (
                self._oid, self._pin, self._pullup, len(self._steppers)))
        self._mcu.add_config_cmd(
            "endstop_home oid=%d clock=0 sample_ticks=0 sample_count=0"
            " rest_ticks=0 pin_value=0" % (self._oid,), is_init=True)
        for i, s in enumerate(self._steppers):
            self._mcu.add_config_cmd(
                "endstop_set_stepper oid=%d pos=%d stepper_oid=%d" % (
                    self._oid, i, s.get_oid()), is_init=True)
        cmd_queue = self._mcu.alloc_command_queue()
        self._home_cmd = self._mcu.lookup_command(
            "endstop_home oid=%c clock=%u sample_ticks=%u sample_count=%c"
            " rest_ticks=%u pin_value=%c", cq=cmd_queue)
        self._query_cmd = self._mcu.lookup_command(
            "endstop_query_state oid=%c", cq=cmd_queue)
<<<<<<< HEAD
    def home_prepare(self, *args):
=======
    def home_prepare(self):
>>>>>>> 020ca5ac
        pass
    def home_start(self, print_time, sample_time, sample_count, rest_time,
                   triggered=True, notify=None):
        clock = self._mcu.print_time_to_clock(print_time)
        rest_ticks = int(rest_time * self._mcu.get_adjusted_freq())
        self._trigger_notify = notify
        self._next_query_print_time = print_time + self.RETRY_QUERY
        self._min_query_time = self._reactor.monotonic()
        self._last_sent_time = 0.
        self._home_end_time = self._reactor.NEVER
        self._trigger_completion = self._reactor.completion()
        self._home_completion = self._reactor.completion()
        self._mcu.register_response(self._handle_endstop_state,
                                    "endstop_state", self._oid)
        self._home_cmd.send(
            [self._oid, clock, self._mcu.seconds_to_clock(sample_time),
             sample_count, rest_ticks, triggered ^ self._invert],
            reqclock=clock)
        self._home_completion = self._reactor.register_callback(
            self._home_retry)
    def _handle_endstop_state(self, params):
<<<<<<< HEAD
        self._logger.debug("endstop_state %s", params)
=======
        logging.debug("endstop_state %s", params)
>>>>>>> 020ca5ac
        if params['#sent_time'] >= self._min_query_time:
            if params['homing']:
                self._last_sent_time = params['#sent_time']
            else:
                self._min_query_time = self._reactor.NEVER
                self._reactor.async_complete(self._trigger_completion, params)
    def _home_retry(self, eventtime):
        if self._mcu.is_fileoutput():
            return True
        while 1:
            params = self._trigger_completion.wait(eventtime + 0.100)
            if params is not None:
                # Homing completed successfully
                if self._trigger_notify is not None:
                    self._trigger_notify()
                return True
            # Check for timeout
            last = self._mcu.estimated_print_time(self._last_sent_time)
            if last > self._home_end_time or self._mcu.is_shutdown():
                return False
            # Check for resend
            eventtime = self._reactor.monotonic()
            est_print_time = self._mcu.estimated_print_time(eventtime)
            if est_print_time >= self._next_query_print_time:
                self._next_query_print_time = est_print_time + self.RETRY_QUERY
                self._query_cmd.send([self._oid])
    def home_wait(self, home_end_time):
        self._home_end_time = home_end_time
        did_trigger = self._home_completion.wait()
        self._mcu.register_response(None, "endstop_state", self._oid)
        self._home_cmd.send([self._oid, 0, 0, 0, 0, 0])
        for s in self._steppers:
            s.note_homing_end(did_trigger=did_trigger)
        if not did_trigger:
            raise self.TimeoutError("Timeout during endstop homing")
    def home_finalize(self):
        pass
    def query_endstop(self, print_time):
        clock = self._mcu.print_time_to_clock(print_time)
        if self._mcu.is_fileoutput():
            return 0
        params = self._query_cmd.send_with_response(
            [self._oid], "endstop_state", self._oid, minclock=clock)
        return params['pin_value'] ^ self._invert

class MCU_digital_out:
    def __init__(self, mcu, pin_params):
        self._logger = mcu.logger.getChild('digital_out')
        self._mcu = mcu
        self._oid = None
        self._mcu.register_config_callback(self._build_config)
        self._pin = pin_params['pin']
        self._invert = pin_params['invert']
        self._start_value = self._shutdown_value = self._invert
        self._is_static = False
        self._max_duration = 2.
        self._last_clock = 0
        self._set_cmd = None
    def get_mcu(self):
        return self._mcu
    def setup_max_duration(self, max_duration):
        self._max_duration = max_duration
    def setup_start_value(self, start_value, shutdown_value, is_static=False):
        if is_static and start_value != shutdown_value:
            raise pins.error("Static pin can not have shutdown value")
        self._start_value = (not not start_value) ^ self._invert
        self._shutdown_value = (not not shutdown_value) ^ self._invert
        self._is_static = is_static
    def _build_config(self):
        if self._is_static:
            self._mcu.add_config_cmd("set_digital_out pin=%s value=%d" % (
                self._pin, self._start_value))
            return
        self._oid = self._mcu.create_oid()
        self._mcu.add_config_cmd(
            "config_digital_out oid=%d pin=%s value=%d default_value=%d"
            " max_duration=%d" % (
                self._oid, self._pin, self._start_value, self._shutdown_value,
                self._mcu.seconds_to_clock(self._max_duration)))
        cmd_queue = self._mcu.alloc_command_queue()
        self._set_cmd = self._mcu.lookup_command(
            "schedule_digital_out oid=%c clock=%u value=%c", cq=cmd_queue)
    def set_digital(self, print_time, value):
        clock = self._mcu.print_time_to_clock(print_time)
        self._set_cmd.send([self._oid, clock, (not not value) ^ self._invert],
                           minclock=self._last_clock, reqclock=clock)
        self._last_clock = clock
    def set_pwm(self, print_time, value):
        self.set_digital(print_time, value >= 0.5)

class MCU_pwm:
    def __init__(self, mcu, pin_params):
        self._logger = mcu.logger.getChild('pwm')
        self._mcu = mcu
        self._hardware_pwm = False
        self._cycle_time = 0.100
        self._max_duration = 2.
        self._oid = None
        self._mcu.register_config_callback(self._build_config)
        self._pin = pin_params['pin']
        self._invert = pin_params['invert']
        self._start_value = self._shutdown_value = float(self._invert)
        self._is_static = False
        self._last_clock = 0
        self._pwm_max = 0.
        self._set_cmd = None
    def get_mcu(self):
        return self._mcu
    def setup_max_duration(self, max_duration):
        self._max_duration = max_duration
    def setup_cycle_time(self, cycle_time, hardware_pwm=False):
        self._cycle_time = cycle_time
        self._hardware_pwm = hardware_pwm
    def setup_start_value(self, start_value, shutdown_value, is_static=False):
        if is_static and start_value != shutdown_value:
            raise pins.error("Static pin can not have shutdown value")
        if self._invert:
            start_value = 1. - start_value
            shutdown_value = 1. - shutdown_value
        self._start_value = max(0., min(1., start_value))
        self._shutdown_value = max(0., min(1., shutdown_value))
        self._is_static = is_static
    def _build_config(self):
        cmd_queue = self._mcu.alloc_command_queue()
        cycle_ticks = self._mcu.seconds_to_clock(self._cycle_time)
        if self._hardware_pwm:
            self._pwm_max = self._mcu.get_constant_float("PWM_MAX")
            if self._is_static:
                self._mcu.add_config_cmd(
                    "set_pwm_out pin=%s cycle_ticks=%d value=%d" % (
                        self._pin, cycle_ticks,
                        self._start_value * self._pwm_max))
                return
            self._oid = self._mcu.create_oid()
            self._mcu.add_config_cmd(
                "config_pwm_out oid=%d pin=%s cycle_ticks=%d value=%d"
                " default_value=%d max_duration=%d" % (
                    self._oid, self._pin, cycle_ticks,
                    self._start_value * self._pwm_max,
                    self._shutdown_value * self._pwm_max,
                    self._mcu.seconds_to_clock(self._max_duration)))
            self._set_cmd = self._mcu.lookup_command(
                "schedule_pwm_out oid=%c clock=%u value=%hu", cq=cmd_queue)
        else:
            if self._shutdown_value not in [0., 1.]:
                raise pins.error(
                    "shutdown value must be 0.0 or 1.0 on soft pwm")
            self._pwm_max = float(cycle_ticks)
            if self._is_static:
                self._mcu.add_config_cmd("set_digital_out pin=%s value=%d" % (
                    self._pin, self._start_value >= 0.5))
                return
            self._oid = self._mcu.create_oid()
            self._mcu.add_config_cmd(
                "config_soft_pwm_out oid=%d pin=%s cycle_ticks=%d value=%d"
                " default_value=%d max_duration=%d" % (
                    self._oid, self._pin, cycle_ticks,
                    self._start_value >= 1.0, self._shutdown_value >= 0.5,
                    self._mcu.seconds_to_clock(self._max_duration)))
            if self._start_value not in [0., 1.]:
                clock = self._mcu.get_query_slot(self._oid)
                svalue = int(self._start_value * self._pwm_max + 0.5)
                self._mcu.add_config_cmd(
                    "schedule_soft_pwm_out oid=%d clock=%d on_ticks=%d" % (
                        self._oid, clock, svalue))
            self._set_cmd = self._mcu.lookup_command(
                "schedule_soft_pwm_out oid=%c clock=%u on_ticks=%u",
                cq=cmd_queue)
    def set_pwm(self, print_time, value):
        clock = self._mcu.print_time_to_clock(print_time)
        if self._invert:
            value = 1. - value
        value = int(max(0., min(1., value)) * self._pwm_max + 0.5)
        self._set_cmd.send([self._oid, clock, value],
                           minclock=self._last_clock, reqclock=clock)
        self._last_clock = clock

class MCU_adc:
    def __init__(self, mcu, pin_params):
        self._logger = mcu.logger.getChild('adc')
        self._mcu = mcu
        self._pin = pin_params['pin']
        self._min_sample = self._max_sample = 0.
        self._sample_time = self._report_time = 0.
        self._sample_count = self._range_check_count = 0
        self._report_clock = 0
        self._oid = self._callback = None
        self._mcu.register_config_callback(self._build_config)
        self._inv_max_adc = 0.
    def get_mcu(self):
        return self._mcu
    def setup_minmax(self, sample_time, sample_count,
                     minval=0., maxval=1., range_check_count=0):
        self._sample_time = sample_time
        self._sample_count = sample_count
        self._min_sample = minval
        self._max_sample = maxval
        self._range_check_count = range_check_count
    def setup_adc_callback(self, report_time, callback):
        self._report_time = report_time
        self._callback = callback
    def _build_config(self):
        if not self._sample_count:
            return
        self._oid = self._mcu.create_oid()
        self._mcu.add_config_cmd("config_analog_in oid=%d pin=%s" % (
            self._oid, self._pin))
        clock = self._mcu.get_query_slot(self._oid)
        sample_ticks = self._mcu.seconds_to_clock(self._sample_time)
        mcu_adc_max = self._mcu.get_constant_float("ADC_MAX")
        max_adc = self._sample_count * mcu_adc_max
        self._inv_max_adc = 1.0 / max_adc
        self._report_clock = self._mcu.seconds_to_clock(self._report_time)
        min_sample = max(0, min(0xffff, int(self._min_sample * max_adc)))
        max_sample = max(0, min(0xffff, int(
            math.ceil(self._max_sample * max_adc))))
        self._mcu.add_config_cmd(
            "query_analog_in oid=%d clock=%d sample_ticks=%d sample_count=%d"
            " rest_ticks=%d min_value=%d max_value=%d range_check_count=%d" % (
                self._oid, clock, sample_ticks, self._sample_count,
                self._report_clock, min_sample, max_sample,
                self._range_check_count), is_init=True)
        self._mcu.register_response(self._handle_analog_in_state,
                                    "analog_in_state", self._oid)
    def _handle_analog_in_state(self, params):
        last_value = params['value'] * self._inv_max_adc
        next_clock = self._mcu.clock32_to_clock64(params['next_clock'])
        last_read_clock = next_clock - self._report_clock
        last_read_time = self._mcu.clock_to_print_time(last_read_clock)
        if self._callback is not None:
            self._callback(last_read_time, last_value)

# Wrapper around command sending
class CommandWrapper:
    def __init__(self, mcu, serial, clocksync, cmd, cmd_queue):
        self._mcu = mcu
        self._serial = serial
        self._clocksync = clocksync
        self._cmd = cmd
        self._cmd_queue = cmd_queue
    def send(self, data=(), minclock=0, reqclock=0):
        cmd = self._cmd.encode(data)
        self._serial.raw_send(cmd, minclock, reqclock, self._cmd_queue)
    def send_with_response(self, data=(), response=None, response_oid=None,
                           minclock=0):
        minsystime = 0.
        if minclock:
            minsystime = self._clocksync.estimate_clock_systime(minclock)
        cmd = self._cmd.encode(data)
        src = serialhdl.SerialRetryCommand(self._serial, response, response_oid)
        try:
            return src.get_response([cmd], self._cmd_queue,
                                    minclock=minclock, minsystime=minsystime)
        except serialhdl.error as e:
            raise error(str(e))

class MCU:
    hostgpio_rst = None
    error = error
    def __init__(self, config, clocksync):
        self._printer = config.get_printer()
        self._clocksync = clocksync
        self._reactor = self._printer.get_reactor()
        self._name = config.get_name()
        if self._name.startswith('mcu '):
            self._name = self._name[4:]
<<<<<<< HEAD
        self.logger = self._printer.logger.getChild("mcu.%s" % (self._name,))
        clocksync.setLogger(self.logger)
=======
>>>>>>> 020ca5ac
        self._printer.register_event_handler("klippy:connect", self._connect)
        self._printer.register_event_handler("klippy:shutdown", self._shutdown)
        self._printer.register_event_handler("klippy:disconnect",
                                             self._disconnect)
        # Serial port
        self._serialport = config.get('serial', '/dev/ttyS0')
        baud = config.getint('baud', 250000, minval=2400)
        if (self._serialport.startswith("/dev/rpmsg_")
            or self._serialport.startswith("/tmp/klipper_host_")):
            baud = 0
        self._serial = serialhdl.SerialReader(
<<<<<<< HEAD
            self._reactor, self._serialport, baud,
            logger=self.logger.getChild('serial'))
        # Restarts
        rmethods = [None, 'arduino', 'command', 'rpi_usb', 'hostgpio']
        self._restart_method = config.getchoice(
            'restart_method', rmethods, None)
        if self._restart_method != 'hostgpio' and \
                self._serialport in ['/dev/ttyS0', '/dev/ttyAMA0']:
            self.logger.warning("Restart method changed to 'hostgpio'")
            self._restart_method = 'hostgpio'
        if baud == 0:
            self._restart_method = 'command'
        elif self._restart_method == 'hostgpio':
            pin_params = self._printer.lookup_object('pins').lookup_pin(
                config.get('reset_pin', '!host:GPIO22'), can_invert=True)
            self.hostgpio_rst = pin_params['chip'].setup_pin(
                'digital_out', pin_params)
=======
            self._reactor, self._serialport, baud)
        # Restarts
        self._restart_method = 'command'
        if baud:
            rmethods = {m: m for m in [None, 'arduino', 'command', 'rpi_usb']}
            self._restart_method = config.getchoice(
                'restart_method', rmethods, None)
>>>>>>> 020ca5ac
        self._reset_cmd = self._config_reset_cmd = None
        self._emergency_stop_cmd = None
        self._is_shutdown = self._is_timeout = False
        self._shutdown_msg = ""
        # Config building
        self._printer.lookup_object('pins').register_chip(self._name, self)
        self._oid_count = 0
        self._config_callbacks = []
        self._init_cmds = []
        self._config_cmds = []
        self._pin_map = config.get('pin_map', None)
        self._custom = config.get('custom', '')
        self._mcu_freq = 0.
        # Move command queuing
        ffi_main, self._ffi_lib = chelper.get_ffi()
        self._max_stepper_error = config.getfloat(
            'max_stepper_error', 0.000025, minval=0.)
        self._move_count = 0
        self._stepqueues = []
        self._steppersync = None
        # Stats
        self._stats_sumsq_base = 0.
        self._mcu_tick_avg = 0.
        self._mcu_tick_stddev = 0.
        self._mcu_tick_awake = 0.
        self.logger.info("Initialized. Restart method: %s" % self._restart_method)
    # Serial callbacks
    def _handle_mcu_stats(self, params):
        count = params['count']
        tick_sum = params['sum']
        c = 1.0 / (count * self._mcu_freq)
        self._mcu_tick_avg = tick_sum * c
        tick_sumsq = params['sumsq'] * self._stats_sumsq_base
        diff = count*tick_sumsq - tick_sum**2
        self._mcu_tick_stddev = c * math.sqrt(max(0., diff))
        self._mcu_tick_awake = tick_sum / self._mcu_freq
    def _handle_shutdown(self, params):
        if self._is_shutdown:
            return
        self._is_shutdown = True
        self._shutdown_msg = msg = params['static_string_id']
<<<<<<< HEAD
        self.logger.error("MCU '%s' %s: %s\n%s\n%s", self._name, params['#name'],
=======
        logging.info("MCU '%s' %s: %s\n%s\n%s", self._name, params['#name'],
>>>>>>> 020ca5ac
                     self._shutdown_msg, self._clocksync.dump_debug(),
                     self._serial.dump_debug())
        prefix = "MCU '%s' shutdown: " % (self._name,)
        if params['#name'] == 'is_shutdown':
            prefix = "Previous MCU '%s' shutdown: " % (self._name,)
        self._printer.invoke_async_shutdown(prefix + msg + error_help(msg))
    # Connection phase
    def _check_restart(self, reason):
        start_reason = self._printer.get_start_args().get("start_reason")
        if start_reason == 'firmware_restart':
            return
        self.logger.info("Attempting automated MCU '%s' restart: %s",
                     self._name, reason)
        self._printer.request_exit('firmware_restart')
        self._reactor.pause(self._reactor.monotonic() + 2.000)
        raise error("Attempt MCU '%s' restart failed" % (self._name,))
    def _connect_file(self, pace=False):
        # In a debugging mode.  Open debug output file and read data dictionary
        start_args = self._printer.get_start_args()
        if self._name == 'mcu':
            out_fname = start_args.get('debugoutput')
            dict_fname = start_args.get('dictionary')
        else:
            out_fname = start_args.get('debugoutput') + "-" + self._name
            dict_fname = start_args.get('dictionary_' + self._name)
        outfile = open(out_fname, 'wb')
        dfile = open(dict_fname, 'rb')
        dict_data = dfile.read()
        dfile.close()
        self._serial.connect_file(outfile, dict_data)
        self._clocksync.connect_file(self._serial, pace)
        # Handle pacing
        if not pace:
            def dummy_estimated_print_time(eventtime):
                return 0.
            self.estimated_print_time = dummy_estimated_print_time
    def _add_custom(self):
        for line in self._custom.split('\n'):
            line = line.strip()
            cpos = line.find('#')
            if cpos >= 0:
                line = line[:cpos].strip()
            if not line:
                continue
            self.add_config_cmd(line)
    def _send_config(self, prev_crc):
        # Build config commands
        for cb in self._config_callbacks:
            cb()
        self._add_custom()
        self._config_cmds.insert(0, "allocate_oids count=%d" % (
            self._oid_count,))
        # Resolve pin names
        mcu_type = self._serial.get_msgparser().get_constant('MCU')
        ppins = self._printer.lookup_object('pins')
        pin_resolver = ppins.get_pin_resolver(self._name)
        if self._pin_map is not None:
            pin_resolver.add_pin_mapping(mcu_type, self._pin_map)
        for i, cmd in enumerate(self._config_cmds):
            self._config_cmds[i] = pin_resolver.update_command(cmd)
        for i, cmd in enumerate(self._init_cmds):
            self._init_cmds[i] = pin_resolver.update_command(cmd)
        # Calculate config CRC
        config_crc = zlib.crc32('\n'.join(self._config_cmds)) & 0xffffffff
        self.add_config_cmd("finalize_config crc=%d" % (config_crc,))
        # Transmit config messages (if needed)
        if prev_crc is None:
<<<<<<< HEAD
            self.logger.info("Sending MCU '%s' printer configuration...",
                         self._name)
            for c in self._config_cmds:
                # self.logger.debug("CONFIG ==> %s" % c)
=======
            logging.info("Sending MCU '%s' printer configuration...",
                         self._name)
            for c in self._config_cmds:
>>>>>>> 020ca5ac
                self._serial.send(c)
        elif config_crc != prev_crc:
            self._check_restart("CRC mismatch")
            raise error("MCU '%s' CRC does not match config" % (self._name,))
        # Transmit init messages
        for c in self._init_cmds:
<<<<<<< HEAD
            # self.logger.debug("INIT ==> %s" % c)
=======
>>>>>>> 020ca5ac
            self._serial.send(c)
    def _send_get_config(self):
        get_config_cmd = self.lookup_command("get_config")
        if self.is_fileoutput():
            return { 'is_config': 0, 'move_count': 500, 'crc': 0 }
        config_params = get_config_cmd.send_with_response(response='config')
        if self._is_shutdown:
            raise error("MCU '%s' error during config: %s" % (
                self._name, self._shutdown_msg))
        if config_params['is_shutdown']:
<<<<<<< HEAD
            self._printer.request_exit('firmware_restart')
=======
>>>>>>> 020ca5ac
            raise error("Can not update MCU '%s' config as it is shutdown" % (
                self._name,))
        return config_params
    def _check_config(self):
        config_params = self._send_get_config()
        if not config_params['is_config']:
            if self._restart_method == 'rpi_usb':
                # Only configure mcu after usb power reset
                self._check_restart("full reset before config")
            # Not configured - send config and issue get_config again
            self._send_config(None)
            config_params = self._send_get_config()
            if not config_params['is_config'] and not self.is_fileoutput():
                raise error("Unable to configure MCU '%s'" % (self._name,))
        else:
            start_reason = self._printer.get_start_args().get("start_reason")
            if start_reason == 'firmware_restart':
                raise error("Failed automated reset of MCU '%s'" % (
                    self._name,))
            # Already configured - send init commands
            self._send_config(config_params['crc'])
        # Setup steppersync with the move_count returned by get_config
        self._move_count = config_params['move_count']
        self._steppersync = self._ffi_lib.steppersync_alloc(
            self._serial.serialqueue, self._stepqueues, len(self._stepqueues),
            self._move_count)
        self._ffi_lib.steppersync_set_time(
            self._steppersync, 0., self._mcu_freq)
    def _connect(self):
        if self.is_fileoutput():
            self._connect_file()
        else:
            if (self._restart_method == 'rpi_usb'
                and not os.path.exists(self._serialport)):
                # Try toggling usb power
                self._check_restart("enable power")
            try:
                self._serial.connect()
                self._clocksync.connect(self._serial)
            except serialhdl.error as e:
                raise error(str(e))
        msgparser = self._serial.get_msgparser()
        name = self._name
        log_info = [
            "Loaded MCU '%s' %d commands (%s / %s)" % (
                name, len(msgparser.messages_by_id),
                msgparser.version, msgparser.build_versions),
            "MCU '%s' config: %s" % (name, " ".join(
                ["%s=%s" % (k, v) for k, v in self.get_constants().items()]))]
<<<<<<< HEAD
        self.logger.info("\n".join(log_info))
=======
        logging.info("\n".join(log_info))
>>>>>>> 020ca5ac
        ppins = self._printer.lookup_object('pins')
        pin_resolver = ppins.get_pin_resolver(name)
        for cname, value in self.get_constants().items():
            if cname.startswith("RESERVE_PINS_"):
                for pin in value.split(','):
                    pin_resolver.reserve_pin(pin, cname[13:])
        self._mcu_freq = self.get_constant_float('CLOCK_FREQ')
        self._stats_sumsq_base = self.get_constant_float('STATS_SUMSQ_BASE')
        self._emergency_stop_cmd = self.lookup_command("emergency_stop")
        self._reset_cmd = self.try_lookup_command("reset")
        self._config_reset_cmd = self.try_lookup_command("config_reset")
        if (self._restart_method is None
            and (self._reset_cmd is not None
                 or self._config_reset_cmd is not None)
            and msgparser.get_constant('SERIAL_BAUD', None) is None):
            self._restart_method = 'command'
        self.register_response(self._handle_shutdown, 'shutdown')
        self.register_response(self._handle_shutdown, 'is_shutdown')
        self.register_response(self._handle_mcu_stats, 'stats')
        self._check_config()
        move_msg = "Configured MCU '%s' (%d moves)" % (name, self._move_count)
<<<<<<< HEAD
        self.logger.info(move_msg)
        log_info.append(move_msg)
        self._printer.set_rollover_info(name, "\n".join(log_info), log=False)
        time.sleep(1) # give a little delay to receive shutdown
=======
        logging.info(move_msg)
        log_info.append(move_msg)
        self._printer.set_rollover_info(name, "\n".join(log_info), log=False)
>>>>>>> 020ca5ac
    # Config creation helpers
    def setup_pin(self, pin_type, pin_params):
        pcs = {'stepper': MCU_stepper, 'endstop': MCU_endstop,
               'digital_out': MCU_digital_out, 'pwm': MCU_pwm, 'adc': MCU_adc}
        if pin_type not in pcs:
            raise pins.error("pin type %s not supported on mcu" % (pin_type,))
        return pcs[pin_type](self, pin_params)
    def create_oid(self):
        self._oid_count += 1
        return self._oid_count - 1
<<<<<<< HEAD
    def register_config_callback(self, cb, prio=False):
        if prio:
            self._config_callbacks.insert(0, cb)
            return
=======
    def register_config_callback(self, cb):
>>>>>>> 020ca5ac
        self._config_callbacks.append(cb)
    def add_config_cmd(self, cmd, is_init=False):
        if is_init:
            self._init_cmds.append(cmd)
        else:
            self._config_cmds.append(cmd)
    def get_query_slot(self, oid):
        slot = self.seconds_to_clock(oid * .01)
        t = int(self.estimated_print_time(self._reactor.monotonic()) + 1.5)
        return self.print_time_to_clock(t) + slot
    def register_stepqueue(self, stepqueue):
        self._stepqueues.append(stepqueue)
    def seconds_to_clock(self, time):
        return int(time * self._mcu_freq)
    def get_max_stepper_error(self):
        return self._max_stepper_error
    # Wrapper functions
    def get_printer(self):
        return self._printer
    def get_name(self):
        return self._name
    def register_response(self, cb, msg, oid=None):
        self._serial.register_response(cb, msg, oid)
    def alloc_command_queue(self):
        return self._serial.alloc_command_queue()
    def lookup_command(self, msgformat, cq=None):
        if cq is None:
            cq = self._serial.get_default_command_queue()
        cmd = self._serial.get_msgparser().lookup_command(msgformat)
        return CommandWrapper(self, self._serial, self._clocksync, cmd, cq)
    def try_lookup_command(self, msgformat):
        try:
            return self.lookup_command(msgformat)
        except self._serial.get_msgparser().error as e:
            return None
    def lookup_command_id(self, msgformat):
        return self._serial.get_msgparser().lookup_command(msgformat).msgid
    def get_enumerations(self):
        return self._serial.get_msgparser().get_enumerations()
    def get_constants(self):
        return self._serial.get_msgparser().get_constants()
    def get_constant_float(self, name):
        return self._serial.get_msgparser().get_constant_float(name)
    def print_time_to_clock(self, print_time):
        return self._clocksync.print_time_to_clock(print_time)
    def clock_to_print_time(self, clock):
        return self._clocksync.clock_to_print_time(clock)
    def estimated_print_time(self, eventtime):
        return self._clocksync.estimated_print_time(eventtime)
    def get_adjusted_freq(self):
        return self._clocksync.get_adjusted_freq()
    def clock32_to_clock64(self, clock32):
        return self._clocksync.clock32_to_clock64(clock32)
    # Restarts
    def _disconnect(self):
        self._serial.disconnect()
        if self._steppersync is not None:
            self._ffi_lib.steppersync_free(self._steppersync)
            self._steppersync = None
    def _shutdown(self, force=False):
        if (self._emergency_stop_cmd is None
            or (self._is_shutdown and not force)):
            return
        self._emergency_stop_cmd.send()
    def _restart_arduino(self):
<<<<<<< HEAD
        self.logger.info("Attempting MCU '%s' reset", self._name)
=======
        logging.info("Attempting MCU '%s' reset", self._name)
>>>>>>> 020ca5ac
        self._disconnect()
        serialhdl.arduino_reset(self._serialport, self._reactor)
    def _restart_via_command(self):
        if ((self._reset_cmd is None and self._config_reset_cmd is None)
            or not self._clocksync.is_active()):
<<<<<<< HEAD
            self.logger.info("Unable to issue reset command on MCU '%s'", 
                             self._name)
=======
            logging.info("Unable to issue reset command on MCU '%s'",
                         self._name)
>>>>>>> 020ca5ac
            return
        if self._reset_cmd is None:
            # Attempt reset via config_reset command
            self.logger.info("Attempting MCU '%s' config_reset command", self._name)
            self._is_shutdown = True
            self._shutdown(force=True)
            self._reactor.pause(self._reactor.monotonic() + 0.015)
            self._config_reset_cmd.send()
        else:
            # Attempt reset via reset command
<<<<<<< HEAD
            self.logger.info("Attempting MCU '%s' reset command", self._name)
=======
            logging.info("Attempting MCU '%s' reset command", self._name)
>>>>>>> 020ca5ac
            self._reset_cmd.send()
        self._reactor.pause(self._reactor.monotonic() + 0.015)
        self._disconnect()
    def _restart_rpi_usb(self):
<<<<<<< HEAD
        self.logger.info("Attempting MCU '%s' reset via rpi usb power", self._name)
=======
        logging.info("Attempting MCU '%s' reset via rpi usb power", self._name)
>>>>>>> 020ca5ac
        self._disconnect()
        chelper.run_hub_ctrl(0)
        self._reactor.pause(self._reactor.monotonic() + 2.)
        chelper.run_hub_ctrl(1)
    def _restart_rpi_gpio(self):
        self.logger.info("Attempting MCU '%s' reset via RPi gpio pin", self._name)
        self._disconnect()
        self.hostgpio_rst.set_digital(0, False)
        self._reactor.pause(self._reactor.monotonic() + 0.2)
        self.hostgpio_rst.set_digital(0, True)
    def microcontroller_restart(self):
        if self._restart_method == 'rpi_usb':
            self._restart_rpi_usb()
        elif self._restart_method == 'command':
            self._restart_via_command()
        elif self._restart_method == 'hostgpio':
            self._restart_rpi_gpio()
        else:
            self._restart_arduino()
    # Misc external commands
    def is_fileoutput(self):
        return self._printer.get_start_args().get('debugoutput') is not None
    def is_shutdown(self):
        return self._is_shutdown
    def flush_moves(self, print_time):
        if self._steppersync is None:
            return
        clock = self.print_time_to_clock(print_time)
        if clock < 0:
            return
        ret = self._ffi_lib.steppersync_flush(self._steppersync, clock)
        if ret:
            raise error("Internal error in MCU '%s' stepcompress" % (
                self._name,))
    def check_active(self, print_time, eventtime):
        if self._steppersync is None:
            return
        offset, freq = self._clocksync.calibrate_clock(print_time, eventtime)
        self._ffi_lib.steppersync_set_time(self._steppersync, offset, freq)
        if (self._clocksync.is_active() or self.is_fileoutput()
            or self._is_timeout):
            return
        self._is_timeout = True
<<<<<<< HEAD
        self.logger.info("Timeout with MCU '%s' (eventtime=%f)",
=======
        logging.info("Timeout with MCU '%s' (eventtime=%f)",
>>>>>>> 020ca5ac
                     self._name, eventtime)
        #self._printer.invoke_shutdown("Lost communication with MCU '%s'" % (
        #    self._name,))
        # Connection lost, request reset
        self._printer.request_exit('firmware_restart')
    def stats(self, eventtime):
        msg = "%s: mcu_awake=%.03f mcu_task_avg=%.06f mcu_task_stddev=%.06f" % (
            self._name, self._mcu_tick_awake, self._mcu_tick_avg,
            self._mcu_tick_stddev)
        return False, ' '.join([msg, self._serial.stats(eventtime),
                                self._clocksync.stats(eventtime)])
    def __del__(self):
        self._disconnect()

Common_MCU_errors = {
    ("Timer too close", "No next step", "Missed scheduling of next "): """
This is generally indicative of an intermittent
communication failure between micro-controller and host.""",
    ("ADC out of range",): """
This generally occurs when a heater temperature exceeds
its configured min_temp or max_temp.""",
    ("Rescheduled timer in the past", "Stepper too far in past"): """
This generally occurs when the micro-controller has been
requested to step at a rate higher than it is capable of
obtaining.""",
    ("Command request",): """
This generally occurs in response to an M112 G-Code command
or in response to an internal error in the host software.""",
}

def error_help(msg):
    for prefixes, help_msg in Common_MCU_errors.items():
        for prefix in prefixes:
            if msg.startswith(prefix):
                return help_msg
    return ""

def add_printer_objects(config):
    printer = config.get_printer()
    reactor = printer.get_reactor()
<<<<<<< HEAD
    # first configured MCU has mainsync, others get secondary sync
    # for best results the MCU with xy should be the first
    # but this is generally symmetric / doesn't really matter
    mainsync = clocksync.ClockSync(reactor)
    first = True
    for s in sorted(config.get_prefix_sections('mcu'), key=lambda s: s.section):
        if s.section == 'mcu' or s.section.startswith('mcu '):
            printer.add_object(s.section, MCU(
                s, mainsync if first else clocksync.SecondarySync(reactor, mainsync)))
            first = False
=======
    mainsync = clocksync.ClockSync(reactor)
    printer.add_object('mcu', MCU(config.getsection('mcu'), mainsync))
    for s in config.get_prefix_sections('mcu '):
        printer.add_object(s.section, MCU(
            s, clocksync.SecondarySync(reactor, mainsync)))
>>>>>>> 020ca5ac

def get_printer_mcu(printer, name):
    if name == 'mcu':
        return printer.lookup_object(name)
    return printer.lookup_object('mcu ' + name)<|MERGE_RESOLUTION|>--- conflicted
+++ resolved
@@ -172,11 +172,7 @@
             " rest_ticks=%u pin_value=%c", cq=cmd_queue)
         self._query_cmd = self._mcu.lookup_command(
             "endstop_query_state oid=%c", cq=cmd_queue)
-<<<<<<< HEAD
     def home_prepare(self, *args):
-=======
-    def home_prepare(self):
->>>>>>> 020ca5ac
         pass
     def home_start(self, print_time, sample_time, sample_count, rest_time,
                    triggered=True, notify=None):
@@ -198,11 +194,7 @@
         self._home_completion = self._reactor.register_callback(
             self._home_retry)
     def _handle_endstop_state(self, params):
-<<<<<<< HEAD
         self._logger.debug("endstop_state %s", params)
-=======
-        logging.debug("endstop_state %s", params)
->>>>>>> 020ca5ac
         if params['#sent_time'] >= self._min_query_time:
             if params['homing']:
                 self._last_sent_time = params['#sent_time']
@@ -469,11 +461,8 @@
         self._name = config.get_name()
         if self._name.startswith('mcu '):
             self._name = self._name[4:]
-<<<<<<< HEAD
         self.logger = self._printer.logger.getChild("mcu.%s" % (self._name,))
         clocksync.setLogger(self.logger)
-=======
->>>>>>> 020ca5ac
         self._printer.register_event_handler("klippy:connect", self._connect)
         self._printer.register_event_handler("klippy:shutdown", self._shutdown)
         self._printer.register_event_handler("klippy:disconnect",
@@ -485,7 +474,6 @@
             or self._serialport.startswith("/tmp/klipper_host_")):
             baud = 0
         self._serial = serialhdl.SerialReader(
-<<<<<<< HEAD
             self._reactor, self._serialport, baud,
             logger=self.logger.getChild('serial'))
         # Restarts
@@ -503,15 +491,6 @@
                 config.get('reset_pin', '!host:GPIO22'), can_invert=True)
             self.hostgpio_rst = pin_params['chip'].setup_pin(
                 'digital_out', pin_params)
-=======
-            self._reactor, self._serialport, baud)
-        # Restarts
-        self._restart_method = 'command'
-        if baud:
-            rmethods = {m: m for m in [None, 'arduino', 'command', 'rpi_usb']}
-            self._restart_method = config.getchoice(
-                'restart_method', rmethods, None)
->>>>>>> 020ca5ac
         self._reset_cmd = self._config_reset_cmd = None
         self._emergency_stop_cmd = None
         self._is_shutdown = self._is_timeout = False
@@ -553,11 +532,7 @@
             return
         self._is_shutdown = True
         self._shutdown_msg = msg = params['static_string_id']
-<<<<<<< HEAD
         self.logger.error("MCU '%s' %s: %s\n%s\n%s", self._name, params['#name'],
-=======
-        logging.info("MCU '%s' %s: %s\n%s\n%s", self._name, params['#name'],
->>>>>>> 020ca5ac
                      self._shutdown_msg, self._clocksync.dump_debug(),
                      self._serial.dump_debug())
         prefix = "MCU '%s' shutdown: " % (self._name,)
@@ -625,26 +600,15 @@
         self.add_config_cmd("finalize_config crc=%d" % (config_crc,))
         # Transmit config messages (if needed)
         if prev_crc is None:
-<<<<<<< HEAD
             self.logger.info("Sending MCU '%s' printer configuration...",
                          self._name)
             for c in self._config_cmds:
-                # self.logger.debug("CONFIG ==> %s" % c)
-=======
-            logging.info("Sending MCU '%s' printer configuration...",
-                         self._name)
-            for c in self._config_cmds:
->>>>>>> 020ca5ac
                 self._serial.send(c)
         elif config_crc != prev_crc:
             self._check_restart("CRC mismatch")
             raise error("MCU '%s' CRC does not match config" % (self._name,))
         # Transmit init messages
         for c in self._init_cmds:
-<<<<<<< HEAD
-            # self.logger.debug("INIT ==> %s" % c)
-=======
->>>>>>> 020ca5ac
             self._serial.send(c)
     def _send_get_config(self):
         get_config_cmd = self.lookup_command("get_config")
@@ -655,10 +619,7 @@
             raise error("MCU '%s' error during config: %s" % (
                 self._name, self._shutdown_msg))
         if config_params['is_shutdown']:
-<<<<<<< HEAD
             self._printer.request_exit('firmware_restart')
-=======
->>>>>>> 020ca5ac
             raise error("Can not update MCU '%s' config as it is shutdown" % (
                 self._name,))
         return config_params
@@ -708,11 +669,7 @@
                 msgparser.version, msgparser.build_versions),
             "MCU '%s' config: %s" % (name, " ".join(
                 ["%s=%s" % (k, v) for k, v in self.get_constants().items()]))]
-<<<<<<< HEAD
         self.logger.info("\n".join(log_info))
-=======
-        logging.info("\n".join(log_info))
->>>>>>> 020ca5ac
         ppins = self._printer.lookup_object('pins')
         pin_resolver = ppins.get_pin_resolver(name)
         for cname, value in self.get_constants().items():
@@ -734,16 +691,10 @@
         self.register_response(self._handle_mcu_stats, 'stats')
         self._check_config()
         move_msg = "Configured MCU '%s' (%d moves)" % (name, self._move_count)
-<<<<<<< HEAD
         self.logger.info(move_msg)
         log_info.append(move_msg)
         self._printer.set_rollover_info(name, "\n".join(log_info), log=False)
         time.sleep(1) # give a little delay to receive shutdown
-=======
-        logging.info(move_msg)
-        log_info.append(move_msg)
-        self._printer.set_rollover_info(name, "\n".join(log_info), log=False)
->>>>>>> 020ca5ac
     # Config creation helpers
     def setup_pin(self, pin_type, pin_params):
         pcs = {'stepper': MCU_stepper, 'endstop': MCU_endstop,
@@ -754,14 +705,10 @@
     def create_oid(self):
         self._oid_count += 1
         return self._oid_count - 1
-<<<<<<< HEAD
     def register_config_callback(self, cb, prio=False):
         if prio:
             self._config_callbacks.insert(0, cb)
             return
-=======
-    def register_config_callback(self, cb):
->>>>>>> 020ca5ac
         self._config_callbacks.append(cb)
     def add_config_cmd(self, cmd, is_init=False):
         if is_init:
@@ -827,23 +774,14 @@
             return
         self._emergency_stop_cmd.send()
     def _restart_arduino(self):
-<<<<<<< HEAD
         self.logger.info("Attempting MCU '%s' reset", self._name)
-=======
-        logging.info("Attempting MCU '%s' reset", self._name)
->>>>>>> 020ca5ac
         self._disconnect()
         serialhdl.arduino_reset(self._serialport, self._reactor)
     def _restart_via_command(self):
         if ((self._reset_cmd is None and self._config_reset_cmd is None)
             or not self._clocksync.is_active()):
-<<<<<<< HEAD
-            self.logger.info("Unable to issue reset command on MCU '%s'", 
+            self.logger.info("Unable to issue reset command on MCU '%s'",
                              self._name)
-=======
-            logging.info("Unable to issue reset command on MCU '%s'",
-                         self._name)
->>>>>>> 020ca5ac
             return
         if self._reset_cmd is None:
             # Attempt reset via config_reset command
@@ -854,20 +792,12 @@
             self._config_reset_cmd.send()
         else:
             # Attempt reset via reset command
-<<<<<<< HEAD
             self.logger.info("Attempting MCU '%s' reset command", self._name)
-=======
-            logging.info("Attempting MCU '%s' reset command", self._name)
->>>>>>> 020ca5ac
             self._reset_cmd.send()
         self._reactor.pause(self._reactor.monotonic() + 0.015)
         self._disconnect()
     def _restart_rpi_usb(self):
-<<<<<<< HEAD
         self.logger.info("Attempting MCU '%s' reset via rpi usb power", self._name)
-=======
-        logging.info("Attempting MCU '%s' reset via rpi usb power", self._name)
->>>>>>> 020ca5ac
         self._disconnect()
         chelper.run_hub_ctrl(0)
         self._reactor.pause(self._reactor.monotonic() + 2.)
@@ -911,11 +841,7 @@
             or self._is_timeout):
             return
         self._is_timeout = True
-<<<<<<< HEAD
         self.logger.info("Timeout with MCU '%s' (eventtime=%f)",
-=======
-        logging.info("Timeout with MCU '%s' (eventtime=%f)",
->>>>>>> 020ca5ac
                      self._name, eventtime)
         #self._printer.invoke_shutdown("Lost communication with MCU '%s'" % (
         #    self._name,))
@@ -956,7 +882,6 @@
 def add_printer_objects(config):
     printer = config.get_printer()
     reactor = printer.get_reactor()
-<<<<<<< HEAD
     # first configured MCU has mainsync, others get secondary sync
     # for best results the MCU with xy should be the first
     # but this is generally symmetric / doesn't really matter
@@ -967,13 +892,6 @@
             printer.add_object(s.section, MCU(
                 s, mainsync if first else clocksync.SecondarySync(reactor, mainsync)))
             first = False
-=======
-    mainsync = clocksync.ClockSync(reactor)
-    printer.add_object('mcu', MCU(config.getsection('mcu'), mainsync))
-    for s in config.get_prefix_sections('mcu '):
-        printer.add_object(s.section, MCU(
-            s, clocksync.SecondarySync(reactor, mainsync)))
->>>>>>> 020ca5ac
 
 def get_printer_mcu(printer, name):
     if name == 'mcu':

--- conflicted
+++ resolved
@@ -46,15 +46,6 @@
 ]
 
 Arduino_Due = [
-<<<<<<< HEAD
-    "PA8" , "PA9" , "PB25", "PC28", "PA29", "PC25", "PC24", "PC23", "PC22", "PC21",
-    "PA28", "PD7" , "PD8" , "PB27", "PD4" , "PD5" , "PA13", "PA12", "PA11", "PA10",
-    "PB12", "PB13", "PB26", "PA14", "PA15", "PD0" , "PD1" , "PD2" , "PD3" , "PD6" ,
-    "PD9" , "PA7" , "PD10", "PC1" , "PC2" , "PC3" , "PC4" , "PC5" , "PC6" , "PC7" ,
-    "PC8" , "PC9" , "PA19", "PA20", "PC19", "PC18", "PC17", "PC16", "PC15", "PC14",
-    "PC13", "PC12", "PB21", "PB14", "PA16", "PA24", "PA23", "PA22", "PA6" , "PA4" ,
-    "PA3" , "PA2" , "PB17", "PB18", "PB19", "PB20", "PB15", "PB16", "PA1" , "PA0" ,
-=======
     "PA8", "PA9", "PB25", "PC28", "PA29", "PC25", "PC24", "PC23", "PC22","PC21",
     "PA28", "PD7", "PD8", "PB27", "PD4", "PD5", "PA13", "PA12", "PA11", "PA10",
     "PB12", "PB13", "PB26", "PA14", "PA15", "PD0", "PD1", "PD2", "PD3", "PD6",
@@ -62,7 +53,6 @@
     "PC8", "PC9", "PA19", "PA20", "PC19", "PC18", "PC17", "PC16", "PC15","PC14",
     "PC13", "PC12", "PB21", "PB14", "PA16", "PA24", "PA23", "PA22", "PA6","PA4",
     "PA3", "PA2", "PB17", "PB18", "PB19", "PB20", "PB15", "PB16", "PA1", "PA0",
->>>>>>> 020ca5ac
     "PA17", "PA18", "PC30", "PA21", "PA25", "PA26", "PA27", "PA28", "PB23"
 ]
 Arduino_Due_analog = [
@@ -219,7 +209,6 @@
     def parse_pin(self, pin_desc, can_invert=False, can_pullup=False):
         desc = pin_desc.strip()
         pullup = invert = 0
-<<<<<<< HEAD
         if can_pullup:
             if '^' in desc:
                 pullup = 1
@@ -228,32 +217,12 @@
         if can_invert and '!' in desc:
             invert = 1
         desc = re.sub('[\^~!]', '', desc).strip()
-=======
-        if can_pullup and (desc.startswith('^') or desc.startswith('~')):
-            pullup = 1
-            if desc.startswith('~'):
-                pullup = -1
-            desc = desc[1:].strip()
-        if can_invert and desc.startswith('!'):
-            invert = 1
-            desc = desc[1:].strip()
->>>>>>> 020ca5ac
         if ':' not in desc:
             chip_name, pin = 'mcu', desc
         else:
             chip_name, pin = [s.strip() for s in desc.split(':', 1)]
         if chip_name not in self.chips:
             raise error("Unknown pin chip name '%s'" % (chip_name,))
-<<<<<<< HEAD
-        '''
-        if ':' in pin:
-            # virtual config, mcu is also defined, call again
-            params = self.lookup_pin(pin, can_invert, can_pullup, share_type)
-            params['virtual_chip'] = self.chips[chip_name]
-            return params
-        '''
-=======
->>>>>>> 020ca5ac
         if [c for c in '^~!: ' if c in pin]:
             format = ""
             if can_pullup:
@@ -286,13 +255,9 @@
         can_invert = pin_type in ['stepper', 'endstop', 'digital_out', 'pwm']
         can_pullup = pin_type in ['endstop']
         pin_params = self.lookup_pin(pin_desc, can_invert, can_pullup)
-<<<<<<< HEAD
         chip = pin_params.get('virtual_chip', pin_params['chip'])
         return chip.setup_pin(pin_type, pin_params)
         #return pin_params['chip'].setup_pin(pin_type, pin_params)
-=======
-        return pin_params['chip'].setup_pin(pin_type, pin_params)
->>>>>>> 020ca5ac
     def reset_pin_sharing(self, pin_params):
         share_name = "%s:%s" % (pin_params['chip_name'], pin_params['pin'])
         del self.active_pins[share_name]
@@ -308,10 +273,6 @@
         self.pin_resolvers[chip_name] = PinResolver()
 
 def add_printer_objects(config):
-<<<<<<< HEAD
     printer = config.get_printer()
     printer.add_object('pins', PrinterPins())
-    printer.try_load_module(config, 'hostpins')
-=======
-    config.get_printer().add_object('pins', PrinterPins())
->>>>>>> 020ca5ac
+    printer.try_load_module(config, 'hostpins')
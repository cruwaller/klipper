# Printer stepper support
#
# Copyright (C) 2016-2019  Kevin O'Connor <kevin@koconnor.net>
#
# This file may be distributed under the terms of the GNU GPLv3 license.
import math, logging, collections
import homing
import extras.driver as driver_base


######################################################################
# Stepper enable pins
######################################################################

# Tracking of shared stepper enable pins
class StepperEnablePin:
    def __init__(self, mcu_enable, enable_count=0):
        self.mcu_enable = mcu_enable
        self.enable_count = enable_count
    def set_enable(self, print_time, enable):
        if enable:
            if not self.enable_count:
                self.mcu_enable.set_digital(print_time, 1)
            self.enable_count += 1
        else:
            self.enable_count -= 1
            if not self.enable_count:
                self.mcu_enable.set_digital(print_time, 0)

class StepperMultiEnablePin:
    def __init__(self, enable_list):
        self.enable_list = enable_list
    def set_enable(self, print_time, enable):
        for en in self.enable_list:
            en.set_enable(print_time, enable)

def lookup_enable_pin(ppins, pin_list):
    if pin_list is None:
        return StepperEnablePin(None, 9999)
    enable_list = []
    for pin in pin_list.split(','):
        pin_params = ppins.lookup_pin(pin, can_invert=True,
                                      share_type='stepper_enable')
        enable = pin_params.get('class')
        if enable is None:
            mcu_enable = pin_params['chip'].setup_pin('digital_out', pin_params)
            mcu_enable.setup_max_duration(0.)
            pin_params['class'] = enable = StepperEnablePin(mcu_enable)
        enable_list.append(enable)
    if len(enable_list) == 1:
        return enable_list[0]
    return StepperMultiEnablePin(enable_list)

def lookup_endstop_pin(ppins, pin):
    if pin is None:
        raise ppins.error("Endstop requires pin")
    pin_params = ppins.lookup_pin(pin, can_invert=True, can_pullup=True,
                                  share_type='shared_endstop')
    mcu_endstop = pin_params.get('endstop_mcu')
    if mcu_endstop is None:
        chip = pin_params.get('virtual_chip', pin_params['chip'])
        mcu_endstop = chip.setup_pin('endstop', pin_params)
        pin_params['endstop_mcu'] = mcu_endstop
    return mcu_endstop


######################################################################
# Steppers
######################################################################

# Code storing the definitions for a stepper motor
class PrinterStepper:
    def __init__(self, config, logger=None):
        self.driver = self.mcu_stepper = None
        printer = config.get_printer()
        self.name = config.get_name()
        if logger is None:
            self.logger = printer.get_logger(self.name)
        else:
            self.logger = logger.getChild(self.name)
        self.need_motor_enable = True
        # Configure driver
        mcu_stepper = None
        self.driver = driver = driver_base.load_driver(config)
        step_dist = driver.step_dist
        inv_step_dist = driver.inv_step_dist
        if not driver.has_step_dir_pins:
            self.mcu_stepper = mcu_stepper = driver
        # Stepper definition
        ppins = printer.lookup_object('pins')
<<<<<<< HEAD
        if mcu_stepper is None:
            step_pin = config.get('step_pin')
            self.mcu_stepper = mcu_stepper = ppins.setup_pin('stepper', step_pin)
            dir_pin = config.get('dir_pin')
            dir_pin_params = ppins.lookup_pin(dir_pin, can_invert=True)
            mcu_stepper.setup_dir_pin(dir_pin_params)
            mcu_stepper.setup_step_distance(step_dist)
=======
        step_pin = config.get('step_pin')
        self.mcu_stepper = mcu_stepper = ppins.setup_pin('stepper', step_pin)
        dir_pin = config.get('dir_pin')
        dir_pin_params = ppins.lookup_pin(dir_pin, can_invert=True)
        mcu_stepper.setup_dir_pin(dir_pin_params)
        step_dist = config.getfloat('step_distance', above=0.)
        mcu_stepper.setup_step_distance(step_dist)
        mcu_stepper.add_active_callback(self._stepper_active)
>>>>>>> bdc7383e
        self.enable = lookup_enable_pin(ppins, config.get('enable_pin', None))
        # Register STEPPER_BUZZ command
        force_move = printer.try_load_module(config, 'force_move')
        force_move.register_stepper(self)
        # Wrappers
        self.setup_itersolve = mcu_stepper.setup_itersolve
        self.generate_steps = mcu_stepper.generate_steps
        self.set_trapq = mcu_stepper.set_trapq
        self.set_stepper_kinematics = mcu_stepper.set_stepper_kinematics
        self.calc_position_from_coord = mcu_stepper.calc_position_from_coord
        self.set_position = mcu_stepper.set_position
        self.get_commanded_position = mcu_stepper.get_commanded_position
        self.set_commanded_position = mcu_stepper.set_commanded_position
        self.get_mcu_position = mcu_stepper.get_mcu_position
        self.get_step_dist = mcu_stepper.get_step_dist
        self.is_dir_inverted = mcu_stepper.is_dir_inverted
        # Homing finetune after enstop hit
        self.tune_after_homing = \
            config.getfloat('endstop_correction', None) # in mm
        if self.tune_after_homing is None:
            self.tune_after_homing = config.getfloat(
                'endstop_correction_steps', 0.) * self.get_step_dist()
        self.logger.info("steps per mm {} , step in mm {}".
                         format(inv_step_dist, step_dist))
    def get_name(self, short=False):
        if short and self.name.startswith('stepper_'):
            return self.name[8:]
        return self.name
    def add_to_endstop(self, mcu_endstop):
        mcu_endstop.add_stepper(self.mcu_stepper)
    def _dist_to_time(self, dist, start_velocity, accel):
        # Calculate the time it takes to travel a distance with constant accel
        time_offset = start_velocity / accel
        return math.sqrt(2. * dist / accel + time_offset**2) - time_offset
    def set_max_jerk(self, max_halt_velocity, max_accel):
        # Calculate the firmware's maximum halt interval time
        step_dist = self.get_step_dist()
        last_step_time = self._dist_to_time(
            step_dist, max_halt_velocity, max_accel)
        second_last_step_time = self._dist_to_time(
            2. * step_dist, max_halt_velocity, max_accel)
        min_stop_interval = second_last_step_time - last_step_time
        self.mcu_stepper.setup_min_stop_interval(min_stop_interval)
    def _stepper_active(self, active_time):
        self.motor_enable(active_time, 1)
    def motor_enable(self, print_time, enable=0):
        if self.need_motor_enable != (not enable):
            self.enable.set_enable(print_time, enable)
        self.need_motor_enable = not enable
        if not enable:
            # Enable stepper on future stepper movement
            self.mcu_stepper.add_active_callback(self._stepper_active)
    def is_motor_enabled(self):
        return not self.need_motor_enable
    def get_driver(self):
        return self.driver
    def has_driver_endstop(self):
        return getattr(self.mcu_stepper, "has_endstop", False)
    def set_homing_dir(self, homing_dir):
        self.logger.debug("Homing dir: %s" % ['min', 'max'][homing_dir])
        if hasattr(self.mcu_stepper, 'set_homing_dir'):
            self.mcu_stepper.set_homing_dir(homing_dir)
    def apply_endstop_correction(self):
        pos = self.get_commanded_position()
        self.set_commanded_position(pos - self.tune_after_homing)


######################################################################
# Stepper controlled rails
######################################################################

# A motor control "rail" with one (or more) steppers and one (or more)
# endstops.
class PrinterRail:
    @staticmethod
    def __get_endstop_pin(config):
        homing_dirs = { 'min' : False, 'max' : True, 'NA' : None}
        homing_dir  = config.getchoice(
            'homing_direction', homing_dirs, 'NA')
        endstop_pin = {
            False: 'endstop_min_pin',
            True: 'endstop_max_pin',
            None: 'endstop_pin'}[homing_dir]
        if config.get(endstop_pin, default=None) is None:
            endstop_pin = 'endstop_pin'
            homing_dir = None
        return homing_dir, endstop_pin
    def __init__(self, config, need_position_minmax=True,
                 default_position_endstop=None):
        homing_dir, endstop_pin = self.__get_endstop_pin(config)
        # Primary stepper
        stepper = PrinterStepper(config)
        self.logger = stepper.logger
        self.steppers = [stepper]
        self.name = stepper.get_name(short=True)
        self.get_commanded_position = stepper.get_commanded_position
        self.is_motor_enabled = stepper.is_motor_enabled
        # Primary endstop and its position
        printer = config.get_printer()
        driver = stepper.get_driver()
        if driver and driver.has_endstop:
            mcu_endstop = driver
        else:
            ppins = printer.lookup_object('pins')
            # mcu_endstop = ppins.setup_pin('endstop', config.get(endstop_pin))
            mcu_endstop = lookup_endstop_pin(ppins, config.get(endstop_pin))
        self.endstops = [(mcu_endstop, self.name)]
        stepper.add_to_endstop(mcu_endstop)
        if hasattr(mcu_endstop, "get_position_endstop"):
            self.position_endstop = mcu_endstop.get_position_endstop()
        elif default_position_endstop is None:
            self.position_endstop = config.getfloat('position_endstop')
        else:
            self.position_endstop = config.getfloat(
                'position_endstop', default_position_endstop)
        query_endstops = printer.try_load_module(config, 'query_endstops')
        query_endstops.register_endstop(mcu_endstop, self.name)
        # Axis range
        if need_position_minmax:
            self.position_min = config.getfloat('position_min', 0.)
            self.position_max = config.getfloat(
                'position_max', above=self.position_min)
        else:
            self.position_min = 0.
            self.position_max = self.position_endstop
        if (self.position_endstop < self.position_min
            or self.position_endstop > self.position_max):
            raise config.error(
                "position_endstop in section '%s' must be between"
                " position_min and position_max" % config.get_name())
        # Homing mechanics
        homing_slowdown = config.getfloat('homing_slowdown', 5.0)
        self.homing_speed = config.getfloat('homing_speed', 5.0, above=0.)
        self.second_homing_speed = config.getfloat(
            'second_homing_speed', self.homing_speed/homing_slowdown, above=0.)
        self.homing_retract_dist = config.getfloat(
            'homing_retract_dist', 5., minval=0.)
        self.homing_positive_dir = config.getboolean(
            'homing_positive_dir', homing_dir)
        if self.homing_positive_dir is None:
            axis_len = self.position_max - self.position_min
            if self.position_endstop <= self.position_min + axis_len / 4.:
                self.homing_positive_dir = False
            elif self.position_endstop >= self.position_max - axis_len / 4.:
                self.homing_positive_dir = True
            else:
                raise config.error(
                    "Unable to infer homing_positive_dir in section '%s'" % (
                        config.get_name(),))
        # Valid for CoreXY and Cartesian Z axis
        self.homing_position = [None, None, None, None]
        name_test = self.name[:1].upper()
        if 'Z' in name_test:
            self.homing_position[0] = config.getfloat(
                'homing_pos_x', default=None,
                minval=0.,
                maxval=200.)
            self.homing_position[1] = config.getfloat(
                'homing_pos_y', default=None,
                minval=0.,
                maxval=200.)
            # TODO: Add support for Z raise before homing!
            self.homing_position[2] = config.getfloat(
                'homing_z_raise', default=None,
                minval=self.position_min,
                maxval=self.position_max)
        self.retract_after_home = self.homing_travel_speed = .0
        if name_test in 'XYZ':
            # Only for cartesian machines
            self.homing_travel_speed = config.getfloat(
                'homing_travel_speed', default=self.homing_speed, above=0)
            self.retract_after_home = config.getfloat(
                'homing_retract_dist_after', 0., minval=0.)
        # Homing offset will be substracted from homed position
        self.homing_offset = config.getfloat('homing_offset', None)
        if self.homing_offset is None:
            # Try in steps and convert steps to mm
            self.homing_offset = (config.getfloat('homing_offset_steps', 0.) *
                                  stepper.get_step_dist())
        # Set homing direction to stepper
        stepper.set_homing_dir(self.homing_positive_dir)
    def apply_endstop_correction(self):
        for s in self.steppers:
            s.apply_endstop_correction()
    def set_homing_offset(self, offset):
        self.homing_offset = offset
    def apply_homing_offset(self):
        if not self.homing_offset:
            return False
        for stepper in self.steppers:
            cp = stepper.get_commanded_position()
            stepper.set_commanded_position(cp - self.homing_offset)
        return True
    def get_range(self):
        return self.position_min, self.position_max
    def get_homing_info(self):
        homing_info = collections.namedtuple('homing_info', [
            'speed', 'position_endstop', 'retract_dist', 'positive_dir',
            'second_homing_speed',
            'homing_pos', 'travel_speed', 'retract_after_home'])(
                self.homing_speed, self.position_endstop,
                self.homing_retract_dist, self.homing_positive_dir,
                self.second_homing_speed,
                self.homing_position,
                self.homing_travel_speed, self.retract_after_home)
        return homing_info
    def get_steppers(self):
        return list(self.steppers)
    def get_endstops(self):
        return list(self.endstops)
    def get_homing_init_func(self):
        return [s.driver.init_homing for s in self.steppers
                if hasattr(s.driver, 'init_homing')]
    def add_extra_stepper(self, config):
        stepper = PrinterStepper(config)
        self.steppers.append(stepper)
        mcu_endstop = self.endstops[0][0]
        homing_dir, endstop_pin = self.__get_endstop_pin(config)
        endstop_pin = config.get(endstop_pin, None)
        if endstop_pin is not None:
            printer = config.get_printer()
            ppins = printer.lookup_object('pins')
            #mcu_endstop = ppins.setup_pin('endstop', endstop_pin)
            mcu_endstop = lookup_endstop_pin(ppins, endstop_pin)
            name = stepper.get_name(short=True)
            self.endstops.append((mcu_endstop, name))
            query_endstops = printer.try_load_module(config, 'query_endstops')
            query_endstops.register_endstop(mcu_endstop, name)
        stepper.add_to_endstop(mcu_endstop)
        # Set homing direction to stepper
        stepper.set_homing_dir(self.homing_positive_dir)
    def add_to_endstop(self, mcu_endstop):
        for stepper in self.steppers:
            stepper.add_to_endstop(mcu_endstop)
    def setup_itersolve(self, alloc_func, *params):
        for stepper in self.steppers:
            stepper.setup_itersolve(alloc_func, *params)
    def generate_steps(self, flush_time):
        for stepper in self.steppers:
            stepper.generate_steps(flush_time)
    def set_trapq(self, trapq):
        for stepper in self.steppers:
            stepper.set_trapq(trapq)
    def set_max_jerk(self, max_halt_velocity, max_accel):
        for stepper in self.steppers:
            stepper.set_max_jerk(max_halt_velocity, max_accel)
    def set_commanded_position(self, pos):
        for stepper in self.steppers:
            stepper.set_commanded_position(pos)
    def set_position(self, coord):
        for stepper in self.steppers:
            stepper.set_position(coord)
    def motor_enable(self, print_time, enable=0):
        for stepper in self.steppers:
            stepper.motor_enable(print_time, enable)

# Wrapper for dual stepper motor support
def LookupMultiRail(config):
    rail = PrinterRail(config)
    for i in range(1, 99):
        if not config.has_section(config.get_name() + str(i)):
            break
        rail.add_extra_stepper(config.getsection(config.get_name() + str(i)))
    return rail<|MERGE_RESOLUTION|>--- conflicted
+++ resolved
@@ -72,7 +72,7 @@
 class PrinterStepper:
     def __init__(self, config, logger=None):
         self.driver = self.mcu_stepper = None
-        printer = config.get_printer()
+        self.printer = printer = config.get_printer()
         self.name = config.get_name()
         if logger is None:
             self.logger = printer.get_logger(self.name)
@@ -88,7 +88,6 @@
             self.mcu_stepper = mcu_stepper = driver
         # Stepper definition
         ppins = printer.lookup_object('pins')
-<<<<<<< HEAD
         if mcu_stepper is None:
             step_pin = config.get('step_pin')
             self.mcu_stepper = mcu_stepper = ppins.setup_pin('stepper', step_pin)
@@ -96,16 +95,7 @@
             dir_pin_params = ppins.lookup_pin(dir_pin, can_invert=True)
             mcu_stepper.setup_dir_pin(dir_pin_params)
             mcu_stepper.setup_step_distance(step_dist)
-=======
-        step_pin = config.get('step_pin')
-        self.mcu_stepper = mcu_stepper = ppins.setup_pin('stepper', step_pin)
-        dir_pin = config.get('dir_pin')
-        dir_pin_params = ppins.lookup_pin(dir_pin, can_invert=True)
-        mcu_stepper.setup_dir_pin(dir_pin_params)
-        step_dist = config.getfloat('step_distance', above=0.)
-        mcu_stepper.setup_step_distance(step_dist)
-        mcu_stepper.add_active_callback(self._stepper_active)
->>>>>>> bdc7383e
+            mcu_stepper.add_active_callback(self._stepper_active)
         self.enable = lookup_enable_pin(ppins, config.get('enable_pin', None))
         # Register STEPPER_BUZZ command
         force_move = printer.try_load_module(config, 'force_move')
@@ -154,6 +144,7 @@
     def motor_enable(self, print_time, enable=0):
         if self.need_motor_enable != (not enable):
             self.enable.set_enable(print_time, enable)
+        self.printer.send_event('motor_state', ['off', 'on'][enable])
         self.need_motor_enable = not enable
         if not enable:
             # Enable stepper on future stepper movement

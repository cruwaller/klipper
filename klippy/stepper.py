--- conflicted
+++ resolved
@@ -163,21 +163,13 @@
         return dist_ticks / ticks_per_step
     def get_homed_offset(self):
         if not self.homing_stepper_phases or self.need_motor_enable:
-<<<<<<< HEAD
             return 0.0 - self.homing_offset
-=======
-            return 0.
->>>>>>> ef09ac5a
         pos = self.mcu_stepper.get_mcu_position()
         pos %= self.homing_stepper_phases
         if self.homing_endstop_phase is None:
             logging.info("Setting %s endstop phase to %d", self.name, pos)
             self.homing_endstop_phase = pos
-<<<<<<< HEAD
             return 0.0 - self.homing_offset
-=======
-            return 0.
->>>>>>> ef09ac5a
         delta = (pos - self.homing_endstop_phase) % self.homing_stepper_phases
         if delta >= self.homing_stepper_phases - self.homing_endstop_accuracy:
             delta -= self.homing_stepper_phases

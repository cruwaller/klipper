--- conflicted
+++ resolved
@@ -5,10 +5,7 @@
 # This file may be distributed under the terms of the GNU GPLv3 license.
 import math, logging, collections
 import homing
-<<<<<<< HEAD
 import extras.driver as driver_base
-=======
->>>>>>> 020ca5ac
 
 
 ######################################################################
@@ -54,8 +51,6 @@
         return enable_list[0]
     return StepperMultiEnablePin(enable_list)
 
-
-<<<<<<< HEAD
 def lookup_endstop_pin(ppins, pin):
     if pin is None:
         raise ppins.error("Endstop requires pin")
@@ -69,15 +64,12 @@
     return mcu_endstop
 
 
-=======
->>>>>>> 020ca5ac
 ######################################################################
 # Steppers
 ######################################################################
 
 # Code storing the definitions for a stepper motor
 class PrinterStepper:
-<<<<<<< HEAD
     driver = mcu_stepper = None
     max_velocity = max_accel = 0
     def __init__(self, config, logger=None):
@@ -87,11 +79,6 @@
             self.logger = printer.logger.getChild(self.name)
         else:
             self.logger = logger.getChild(self.name)
-=======
-    def __init__(self, config):
-        printer = config.get_printer()
-        self.name = config.get_name()
->>>>>>> 020ca5ac
         self.need_motor_enable = True
         # Configure driver
         mcu_stepper = None
@@ -102,7 +89,6 @@
             self.mcu_stepper = mcu_stepper = driver
         # Stepper definition
         ppins = printer.lookup_object('pins')
-<<<<<<< HEAD
         if mcu_stepper is None:
             step_pin = config.get('step_pin')
             self.mcu_stepper = mcu_stepper = ppins.setup_pin('stepper', step_pin)
@@ -110,15 +96,6 @@
             dir_pin_params = ppins.lookup_pin(dir_pin, can_invert=True)
             mcu_stepper.setup_dir_pin(dir_pin_params)
             mcu_stepper.setup_step_distance(step_dist)
-=======
-        step_pin = config.get('step_pin')
-        self.mcu_stepper = mcu_stepper = ppins.setup_pin('stepper', step_pin)
-        dir_pin = config.get('dir_pin')
-        dir_pin_params = ppins.lookup_pin(dir_pin, can_invert=True)
-        mcu_stepper.setup_dir_pin(dir_pin_params)
-        step_dist = config.getfloat('step_distance', above=0.)
-        mcu_stepper.setup_step_distance(step_dist)
->>>>>>> 020ca5ac
         self.enable = lookup_enable_pin(ppins, config.get('enable_pin', None))
         # Register STEPPER_BUZZ command
         force_move = printer.try_load_module(config, 'force_move')
@@ -135,7 +112,6 @@
         self.get_mcu_position = mcu_stepper.get_mcu_position
         self.get_step_dist = mcu_stepper.get_step_dist
         self.is_dir_inverted = mcu_stepper.is_dir_inverted
-<<<<<<< HEAD
         # Homing finetune after enstop hit
         self.tune_after_homing = \
             config.getfloat('endstop_correction', None) # in mm
@@ -144,8 +120,6 @@
                 'endstop_correction_steps', 0.) * self.get_step_dist()
         self.logger.info("steps per mm {} , step in mm {}".
                          format(inv_step_dist, step_dist))
-=======
->>>>>>> 020ca5ac
     def get_name(self, short=False):
         if short and self.name.startswith('stepper_'):
             return self.name[8:]
@@ -174,7 +148,6 @@
         self.need_motor_enable = not enable
     def is_motor_enabled(self):
         return not self.need_motor_enable
-<<<<<<< HEAD
     def get_max_velocity(self):
         return self.max_velocity, self.max_accel
     def get_driver(self):
@@ -190,10 +163,6 @@
         self.set_commanded_position(pos - self.tune_after_homing)
 
 
-=======
-
-
->>>>>>> 020ca5ac
 ######################################################################
 # Stepper controlled rails
 ######################################################################
@@ -201,7 +170,6 @@
 # A motor control "rail" with one (or more) steppers and one (or more)
 # endstops.
 class PrinterRail:
-<<<<<<< HEAD
     @staticmethod
     def __get_endstop_pin(config):
         homing_dirs = { 'min' : False, 'max' : True, 'NA' : None}
@@ -221,12 +189,6 @@
         # Primary stepper
         stepper = PrinterStepper(config)
         self.logger = stepper.logger
-=======
-    def __init__(self, config, need_position_minmax=True,
-                 default_position_endstop=None):
-        # Primary stepper
-        stepper = PrinterStepper(config)
->>>>>>> 020ca5ac
         self.steppers = [stepper]
         self.name = stepper.get_name(short=True)
         self.step_itersolve = stepper.step_itersolve
@@ -234,7 +196,6 @@
         self.is_motor_enabled = stepper.is_motor_enabled
         # Primary endstop and its position
         printer = config.get_printer()
-<<<<<<< HEAD
         driver = stepper.get_driver()
         if driver and driver.has_endstop:
             mcu_endstop = driver
@@ -242,10 +203,6 @@
             ppins = printer.lookup_object('pins')
             # mcu_endstop = ppins.setup_pin('endstop', config.get(endstop_pin))
             mcu_endstop = lookup_endstop_pin(ppins, config.get(endstop_pin))
-=======
-        ppins = printer.lookup_object('pins')
-        mcu_endstop = ppins.setup_pin('endstop', config.get('endstop_pin'))
->>>>>>> 020ca5ac
         self.endstops = [(mcu_endstop, self.name)]
         stepper.add_to_endstop(mcu_endstop)
         if hasattr(mcu_endstop, "get_position_endstop"):
@@ -274,19 +231,11 @@
         self.homing_slowdown = config.getfloat('homing_slowdown', 5.0)
         self.homing_speed = config.getfloat('homing_speed', 5.0, above=0.)
         self.second_homing_speed = config.getfloat(
-<<<<<<< HEAD
             'second_homing_speed', self.homing_speed/self.homing_slowdown, above=0.)
         self.homing_retract_dist = config.getfloat(
             'homing_retract_dist', 5., minval=0.)
         self.homing_positive_dir = config.getboolean(
             'homing_positive_dir', homing_dir)
-=======
-            'second_homing_speed', self.homing_speed/2., above=0.)
-        self.homing_retract_dist = config.getfloat(
-            'homing_retract_dist', 5., minval=0.)
-        self.homing_positive_dir = config.getboolean(
-            'homing_positive_dir', None)
->>>>>>> 020ca5ac
         if self.homing_positive_dir is None:
             axis_len = self.position_max - self.position_min
             if self.position_endstop <= self.position_min + axis_len / 4.:
@@ -297,7 +246,6 @@
                 raise config.error(
                     "Unable to infer homing_positive_dir in section '%s'" % (
                         config.get_name(),))
-<<<<<<< HEAD
         # Valid for CoreXY and Cartesian Z axis
         self.homing_position = [None, None, None, None]
         name_test = self.name[:1].upper()
@@ -342,14 +290,11 @@
             cp = stepper.get_commanded_position()
             stepper.set_commanded_position(cp - self.homing_offset)
         return True
-=======
->>>>>>> 020ca5ac
     def get_range(self):
         return self.position_min, self.position_max
     def get_homing_info(self):
         homing_info = collections.namedtuple('homing_info', [
             'speed', 'position_endstop', 'retract_dist', 'positive_dir',
-<<<<<<< HEAD
             'second_homing_speed',
             'homing_pos', 'travel_speed', 'retract_after_home'])(
                 self.homing_speed, self.position_endstop,
@@ -357,29 +302,19 @@
                 self.second_homing_speed,
                 self.homing_position,
                 self.homing_travel_speed, self.retract_after_home)
-=======
-            'second_homing_speed'])(
-                self.homing_speed, self.position_endstop,
-                self.homing_retract_dist, self.homing_positive_dir,
-                self.second_homing_speed)
->>>>>>> 020ca5ac
         return homing_info
     def get_steppers(self):
         return list(self.steppers)
     def get_endstops(self):
         return list(self.endstops)
-<<<<<<< HEAD
     def get_homing_init_func(self):
         return [s.driver.init_homing for s in self.steppers
                 if hasattr(s.driver, 'init_homing')]
-=======
->>>>>>> 020ca5ac
     def add_extra_stepper(self, config):
         stepper = PrinterStepper(config)
         self.steppers.append(stepper)
         self.step_itersolve = self.step_multi_itersolve
         mcu_endstop = self.endstops[0][0]
-<<<<<<< HEAD
         homing_dir, endstop_pin = self.__get_endstop_pin(config)
         endstop_pin = config.get(endstop_pin, None)
         if endstop_pin is not None:
@@ -387,23 +322,13 @@
             ppins = printer.lookup_object('pins')
             #mcu_endstop = ppins.setup_pin('endstop', endstop_pin)
             mcu_endstop = lookup_endstop_pin(ppins, endstop_pin)
-=======
-        endstop_pin = config.get('endstop_pin', None)
-        if endstop_pin is not None:
-            printer = config.get_printer()
-            ppins = printer.lookup_object('pins')
-            mcu_endstop = ppins.setup_pin('endstop', endstop_pin)
->>>>>>> 020ca5ac
             name = stepper.get_name(short=True)
             self.endstops.append((mcu_endstop, name))
             query_endstops = printer.try_load_module(config, 'query_endstops')
             query_endstops.register_endstop(mcu_endstop, name)
         stepper.add_to_endstop(mcu_endstop)
-<<<<<<< HEAD
         # Set homing direction to stepper
         stepper.set_homing_dir(self.homing_positive_dir)
-=======
->>>>>>> 020ca5ac
     def add_to_endstop(self, mcu_endstop):
         for stepper in self.steppers:
             stepper.add_to_endstop(mcu_endstop)
@@ -413,15 +338,9 @@
     def setup_itersolve(self, alloc_func, *params):
         for stepper in self.steppers:
             stepper.setup_itersolve(alloc_func, *params)
-<<<<<<< HEAD
     def set_max_jerk(self, max_halt_velocity, max_accel, max_velocity=0):
         for stepper in self.steppers:
             stepper.set_max_jerk(max_halt_velocity, max_accel, max_velocity)
-=======
-    def set_max_jerk(self, max_halt_velocity, max_accel):
-        for stepper in self.steppers:
-            stepper.set_max_jerk(max_halt_velocity, max_accel)
->>>>>>> 020ca5ac
     def set_commanded_position(self, pos):
         for stepper in self.steppers:
             stepper.set_commanded_position(pos)
@@ -432,10 +351,6 @@
         for stepper in self.steppers:
             stepper.motor_enable(print_time, enable)
 
-<<<<<<< HEAD
-
-=======
->>>>>>> 020ca5ac
 # Wrapper for dual stepper motor support
 def LookupMultiRail(config):
     rail = PrinterRail(config)

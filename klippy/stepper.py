# Printer stepper support
#
# Copyright (C) 2016-2019  Kevin O'Connor <kevin@koconnor.net>
#
# This file may be distributed under the terms of the GNU GPLv3 license.
import math, logging, collections
<<<<<<< HEAD
import homing
import extras.driver as driver_base
=======
import homing, chelper
>>>>>>> e532b75e

class error(Exception):
    pass

def lookup_endstop_pin(ppins, pin):
    if pin is None:
        raise ppins.error("Endstop requires pin")
    pin_params = ppins.lookup_pin(pin, can_invert=True, can_pullup=True,
                                  share_type='shared_endstop')
    mcu_endstop = pin_params.get('endstop_mcu')
    if mcu_endstop is None:
        mcu_endstop = pin_params['chip'].setup_pin('endstop', pin_params)
        pin_params['endstop_mcu'] = mcu_endstop
    return mcu_endstop


######################################################################
# Steppers
######################################################################

<<<<<<< HEAD
# Code storing the definitions for a stepper motor
class PrinterStepper:
    def __init__(self, config, logger=None):
        self.printer = printer = config.get_printer()
        self.name = config.get_name()
        if logger is None:
            self.logger = printer.get_logger(self.name)
        else:
            self.logger = logger.getChild(self.name)
        self.need_motor_enable = True
        # Configure driver
        self.driver = driver = driver_base.load_driver(config)
        step_dist = driver.step_dist
        # Stepper definition
        ppins = printer.lookup_object('pins')
        step_pin = config.get('step_pin')
        self.mcu_stepper = mcu_stepper = ppins.setup_pin('stepper', step_pin)
        dir_pin = config.get('dir_pin')
        dir_pin_params = ppins.lookup_pin(dir_pin, can_invert=True)
        mcu_stepper.setup_dir_pin(dir_pin_params)
        mcu_stepper.setup_step_distance(step_dist)
        mcu_stepper.add_active_callback(self._stepper_active)
        self.enable = lookup_enable_pin(ppins, config.get('enable_pin', None))
        # Register STEPPER_BUZZ command
        force_move = printer.try_load_module(config, 'force_move')
        force_move.register_stepper(self)
        # Wrappers
        self.setup_itersolve = mcu_stepper.setup_itersolve
        self.generate_steps = mcu_stepper.generate_steps
        self.set_trapq = mcu_stepper.set_trapq
        self.set_stepper_kinematics = mcu_stepper.set_stepper_kinematics
        self.calc_position_from_coord = mcu_stepper.calc_position_from_coord
        self.set_position = mcu_stepper.set_position
        self.get_commanded_position = mcu_stepper.get_commanded_position
        self.set_commanded_position = mcu_stepper.set_commanded_position
        self.get_mcu_position = mcu_stepper.get_mcu_position
        self.get_step_dist = mcu_stepper.get_step_dist
        self.is_dir_inverted = mcu_stepper.is_dir_inverted
=======
# Interface to low-level mcu and chelper code
class MCU_stepper:
    def __init__(self, name, step_pin_params, dir_pin_params, step_dist):
        self._name = name
        self._step_dist = step_dist
        self._mcu = step_pin_params['chip']
        self._oid = oid = self._mcu.create_oid()
        self._mcu.register_config_callback(self._build_config)
        self._step_pin = step_pin_params['pin']
        self._invert_step = step_pin_params['invert']
        if dir_pin_params['chip'] is not self._mcu:
            raise self._mcu.get_printer().config_error(
                "Stepper dir pin must be on same mcu as step pin")
        self._dir_pin = dir_pin_params['pin']
        self._invert_dir = dir_pin_params['invert']
        self._mcu_position_offset = 0.
        self._min_stop_interval = 0.
        self._reset_cmd_id = self._get_position_cmd = None
        self._active_callbacks = []
        ffi_main, self._ffi_lib = chelper.get_ffi()
        self._stepqueue = ffi_main.gc(self._ffi_lib.stepcompress_alloc(oid),
                                      self._ffi_lib.stepcompress_free)
        self._mcu.register_stepqueue(self._stepqueue)
        self._stepper_kinematics = None
        self._itersolve_generate_steps = self._ffi_lib.itersolve_generate_steps
        self._itersolve_check_active = self._ffi_lib.itersolve_check_active
        self._trapq = ffi_main.NULL
    def get_mcu(self):
        return self._mcu
>>>>>>> e532b75e
    def get_name(self, short=False):
        if short and self._name.startswith('stepper_'):
            return self._name[8:]
        return self._name
    def _dist_to_time(self, dist, start_velocity, accel):
        # Calculate the time it takes to travel a distance with constant accel
        time_offset = start_velocity / accel
        return math.sqrt(2. * dist / accel + time_offset**2) - time_offset
    def set_max_jerk(self, max_halt_velocity, max_accel):
        # Calculate the firmware's maximum halt interval time
<<<<<<< HEAD
        step_dist = self.get_step_dist()
        last_step_time = self._dist_to_time(
            step_dist, max_halt_velocity, max_accel)
        second_last_step_time = self._dist_to_time(
            2. * step_dist, max_halt_velocity, max_accel)
        min_stop_interval = second_last_step_time - last_step_time
        self.mcu_stepper.setup_min_stop_interval(min_stop_interval)
    def _stepper_active(self, active_time):
        self.motor_enable(active_time, 1)
    def motor_enable(self, print_time, enable=0):
        if self.need_motor_enable != (not enable):
            self.enable.set_enable(print_time, enable)
        self.printer.send_event('motor_state', ['off', 'on'][enable])
        self.need_motor_enable = not enable
        if not enable:
            # Enable stepper on future stepper movement
            self.mcu_stepper.add_active_callback(self._stepper_active)
    def is_motor_enabled(self):
        return not self.need_motor_enable
    def get_driver(self):
        return self.driver
=======
        last_step_time = self._dist_to_time(self._step_dist,
                                            max_halt_velocity, max_accel)
        second_last_step_time = self._dist_to_time(2. * self._step_dist,
                                                   max_halt_velocity, max_accel)
        self._min_stop_interval = second_last_step_time - last_step_time
    def setup_itersolve(self, alloc_func, *params):
        ffi_main, ffi_lib = chelper.get_ffi()
        sk = ffi_main.gc(getattr(ffi_lib, alloc_func)(*params), ffi_lib.free)
        self.set_stepper_kinematics(sk)
    def _build_config(self):
        max_error = self._mcu.get_max_stepper_error()
        min_stop_interval = max(0., self._min_stop_interval - max_error)
        self._mcu.add_config_cmd(
            "config_stepper oid=%d step_pin=%s dir_pin=%s"
            " min_stop_interval=%d invert_step=%d" % (
                self._oid, self._step_pin, self._dir_pin,
                self._mcu.seconds_to_clock(min_stop_interval),
                self._invert_step))
        self._mcu.add_config_cmd(
            "reset_step_clock oid=%d clock=0" % (self._oid,), is_init=True)
        step_cmd_id = self._mcu.lookup_command_id(
            "queue_step oid=%c interval=%u count=%hu add=%hi")
        dir_cmd_id = self._mcu.lookup_command_id(
            "set_next_step_dir oid=%c dir=%c")
        self._reset_cmd_id = self._mcu.lookup_command_id(
            "reset_step_clock oid=%c clock=%u")
        self._get_position_cmd = self._mcu.lookup_command(
            "stepper_get_position oid=%c")
        self._ffi_lib.stepcompress_fill(
            self._stepqueue, self._mcu.seconds_to_clock(max_error),
            self._invert_dir, step_cmd_id, dir_cmd_id)
    def get_oid(self):
        return self._oid
    def get_step_dist(self):
        return self._step_dist
    def is_dir_inverted(self):
        return self._invert_dir
    def calc_position_from_coord(self, coord):
        return self._ffi_lib.itersolve_calc_position_from_coord(
            self._stepper_kinematics, coord[0], coord[1], coord[2])
    def set_position(self, coord):
        self.set_commanded_position(self.calc_position_from_coord(coord))
    def get_commanded_position(self):
        return self._ffi_lib.itersolve_get_commanded_pos(
            self._stepper_kinematics)
    def set_commanded_position(self, pos):
        self._mcu_position_offset += self.get_commanded_position() - pos
        self._ffi_lib.itersolve_set_commanded_pos(self._stepper_kinematics, pos)
    def get_mcu_position(self):
        mcu_pos_dist = self.get_commanded_position() + self._mcu_position_offset
        mcu_pos = mcu_pos_dist / self._step_dist
        if mcu_pos >= 0.:
            return int(mcu_pos + 0.5)
        return int(mcu_pos - 0.5)
    def set_stepper_kinematics(self, sk):
        old_sk = self._stepper_kinematics
        self._stepper_kinematics = sk
        if sk is not None:
            self._ffi_lib.itersolve_set_stepcompress(
                sk, self._stepqueue, self._step_dist)
        return old_sk
    def note_homing_end(self, did_trigger=False):
        ret = self._ffi_lib.stepcompress_reset(self._stepqueue, 0)
        if ret:
            raise error("Internal error in stepcompress")
        data = (self._reset_cmd_id, self._oid, 0)
        ret = self._ffi_lib.stepcompress_queue_msg(
            self._stepqueue, data, len(data))
        if ret:
            raise error("Internal error in stepcompress")
        if not did_trigger or self._mcu.is_fileoutput():
            return
        params = self._get_position_cmd.send_with_response(
            [self._oid], response='stepper_position', response_oid=self._oid)
        mcu_pos_dist = params['pos'] * self._step_dist
        if self._invert_dir:
            mcu_pos_dist = -mcu_pos_dist
        self._ffi_lib.itersolve_set_commanded_pos(
            self._stepper_kinematics, mcu_pos_dist - self._mcu_position_offset)
    def set_trapq(self, tq):
        if tq is None:
            ffi_main, self._ffi_lib = chelper.get_ffi()
            tq = ffi_main.NULL
        self._ffi_lib.itersolve_set_trapq(self._stepper_kinematics, tq)
        old_tq = self._trapq
        self._trapq = tq
        return old_tq
    def add_active_callback(self, cb):
        self._active_callbacks.append(cb)
    def generate_steps(self, flush_time):
        # Check for activity if necessary
        if self._active_callbacks:
            ret = self._itersolve_check_active(self._stepper_kinematics,
                                               flush_time)
            if ret:
                cbs = self._active_callbacks
                self._active_callbacks = []
                for cb in cbs:
                    cb(ret)
        # Generate steps
        ret = self._itersolve_generate_steps(self._stepper_kinematics,
                                             flush_time)
        if ret:
            raise error("Internal error in stepcompress")

# Helper code to build a stepper object from a config section
def PrinterStepper(config):
    printer = config.get_printer()
    name = config.get_name()
    # Stepper definition
    ppins = printer.lookup_object('pins')
    step_pin = config.get('step_pin')
    step_pin_params = ppins.lookup_pin(step_pin, can_invert=True)
    dir_pin = config.get('dir_pin')
    dir_pin_params = ppins.lookup_pin(dir_pin, can_invert=True)
    step_dist = config.getfloat('step_distance', above=0.)
    mcu_stepper = MCU_stepper(name, step_pin_params, dir_pin_params, step_dist)
    # Support for stepper enable pin handling
    stepper_enable = printer.try_load_module(config, 'stepper_enable')
    stepper_enable.register_stepper(mcu_stepper, config.get('enable_pin', None))
    # Register STEPPER_BUZZ command
    force_move = printer.try_load_module(config, 'force_move')
    force_move.register_stepper(mcu_stepper)
    return mcu_stepper
>>>>>>> e532b75e


######################################################################
# Stepper controlled rails
######################################################################

# A motor control "rail" with one (or more) steppers and one (or more)
# endstops.
class PrinterRail:
    @staticmethod
    def __get_endstop_pin(config):
        homing_dirs = { 'min' : False, 'max' : True, 'NA' : None}
        homing_dir  = config.getchoice(
            'homing_direction', homing_dirs, 'NA')
        endstop_pin = {
            False: 'endstop_min_pin',
            True: 'endstop_max_pin',
            None: 'endstop_pin'}[homing_dir]
        if config.get(endstop_pin, default=None) is None:
            endstop_pin = 'endstop_pin'
            homing_dir = None
        return homing_dir, endstop_pin
    def __init__(self, config, need_position_minmax=True,
                 default_position_endstop=None):
<<<<<<< HEAD
        homing_dir, endstop_pin = self.__get_endstop_pin(config)
        # Primary stepper
        stepper = PrinterStepper(config)
        self.logger = stepper.logger
        self.steppers = [stepper]
        self.name = stepper.get_name(short=True)
        self.get_commanded_position = stepper.get_commanded_position
        self.is_motor_enabled = stepper.is_motor_enabled
        # Primary endstop and its position
        printer = config.get_printer()
        ppins = printer.lookup_object('pins')
        mcu_endstop = lookup_endstop_pin(ppins, config.get(endstop_pin))
        self.endstops = [(mcu_endstop, self.name)]
        stepper.add_to_endstop(mcu_endstop)
=======
        # Primary stepper and endstop
        self.steppers = []
        self.endstops = []
        self.add_extra_stepper(config)
        self.get_commanded_position = self.steppers[0].get_commanded_position
        # Primary endstop position
        mcu_endstop = self.endstops[0][0]
>>>>>>> e532b75e
        if hasattr(mcu_endstop, "get_position_endstop"):
            self.position_endstop = mcu_endstop.get_position_endstop()
        elif default_position_endstop is None:
            self.position_endstop = config.getfloat('position_endstop')
        else:
            self.position_endstop = config.getfloat(
                'position_endstop', default_position_endstop)
        # Axis range
        if need_position_minmax:
            self.position_min = config.getfloat('position_min', 0.)
            self.position_max = config.getfloat(
                'position_max', above=self.position_min)
        else:
            self.position_min = 0.
            self.position_max = self.position_endstop
        if (self.position_endstop < self.position_min
            or self.position_endstop > self.position_max):
            raise config.error(
                "position_endstop in section '%s' must be between"
                " position_min and position_max" % config.get_name())
        # Homing mechanics
        homing_slowdown = config.getfloat('homing_slowdown', 5.0)
        self.homing_speed = config.getfloat('homing_speed', 5.0, above=0.)
        self.second_homing_speed = config.getfloat(
            'second_homing_speed', self.homing_speed/homing_slowdown, above=0.)
        self.homing_retract_dist = config.getfloat(
            'homing_retract_dist', 5., minval=0.)
        self.homing_positive_dir = config.getboolean(
            'homing_positive_dir', homing_dir)
        if self.homing_positive_dir is None:
            axis_len = self.position_max - self.position_min
            if self.position_endstop <= self.position_min + axis_len / 4.:
                self.homing_positive_dir = False
            elif self.position_endstop >= self.position_max - axis_len / 4.:
                self.homing_positive_dir = True
            else:
                raise config.error(
                    "Unable to infer homing_positive_dir in section '%s'" % (
                        config.get_name(),))
        # Note for old configs:
        config_check = [config.getfloat(key, default=None) for key in [
            'homing_pos_x', 'homing_pos_x', 'homing_z_raise',
            'homing_travel_speed', 'homing_retract_dist_after']]
        if any(config_check):
            raise config.error("Please use homing_override!")
        if config.getfloat('homing_offset', None):
            raise config.error("Please set position_endstop instead!")
    def get_range(self):
        return self.position_min, self.position_max
    def get_homing_info(self):
        homing_info = collections.namedtuple('homing_info', [
            'speed', 'position_endstop', 'retract_dist', 'positive_dir',
            'second_homing_speed'])(
                self.homing_speed, self.position_endstop,
                self.homing_retract_dist, self.homing_positive_dir,
                self.second_homing_speed)
        return homing_info
    def get_steppers(self):
        return list(self.steppers)
    def get_endstops(self):
        return list(self.endstops)
    def add_extra_stepper(self, config):
        stepper = PrinterStepper(config)
        self.steppers.append(stepper)
<<<<<<< HEAD
        mcu_endstop = self.endstops[0][0]
        homing_dir, endstop_pin = self.__get_endstop_pin(config)
        endstop_pin = config.get(endstop_pin, None)
        if endstop_pin is not None:
            printer = config.get_printer()
            ppins = printer.lookup_object('pins')
            mcu_endstop = lookup_endstop_pin(ppins, endstop_pin)
            name = stepper.get_name(short=True)
            self.endstops.append((mcu_endstop, name))
            query_endstops = printer.try_load_module(config, 'query_endstops')
            query_endstops.register_endstop(mcu_endstop, name)
        stepper.add_to_endstop(mcu_endstop)
    def add_to_endstop(self, mcu_endstop):
        for stepper in self.steppers:
            stepper.add_to_endstop(mcu_endstop)
=======
        if self.endstops and config.get('endstop_pin', None) is None:
            # No endstop defined - use primary endstop
            self.endstops[0][0].add_stepper(stepper)
            return
        printer = config.get_printer()
        ppins = printer.lookup_object('pins')
        mcu_endstop = ppins.setup_pin('endstop', config.get('endstop_pin'))
        mcu_endstop.add_stepper(stepper)
        name = stepper.get_name(short=True)
        self.endstops.append((mcu_endstop, name))
        query_endstops = printer.try_load_module(config, 'query_endstops')
        query_endstops.register_endstop(mcu_endstop, name)
>>>>>>> e532b75e
    def setup_itersolve(self, alloc_func, *params):
        for stepper in self.steppers:
            stepper.setup_itersolve(alloc_func, *params)
    def generate_steps(self, flush_time):
        for stepper in self.steppers:
            stepper.generate_steps(flush_time)
    def set_trapq(self, trapq):
        for stepper in self.steppers:
            stepper.set_trapq(trapq)
    def set_max_jerk(self, max_halt_velocity, max_accel):
        for stepper in self.steppers:
            stepper.set_max_jerk(max_halt_velocity, max_accel)
    def set_commanded_position(self, pos):
        for stepper in self.steppers:
            stepper.set_commanded_position(pos)
    def set_position(self, coord):
        for stepper in self.steppers:
            stepper.set_position(coord)

# Wrapper for dual stepper motor support
def LookupMultiRail(config):
    rail = PrinterRail(config)
    for i in range(1, 99):
        if not config.has_section(config.get_name() + str(i)):
            break
        rail.add_extra_stepper(config.getsection(config.get_name() + str(i)))
    return rail<|MERGE_RESOLUTION|>--- conflicted
+++ resolved
@@ -4,72 +4,17 @@
 #
 # This file may be distributed under the terms of the GNU GPLv3 license.
 import math, logging, collections
-<<<<<<< HEAD
-import homing
+import homing, chelper
 import extras.driver as driver_base
-=======
-import homing, chelper
->>>>>>> e532b75e
 
 class error(Exception):
     pass
-
-def lookup_endstop_pin(ppins, pin):
-    if pin is None:
-        raise ppins.error("Endstop requires pin")
-    pin_params = ppins.lookup_pin(pin, can_invert=True, can_pullup=True,
-                                  share_type='shared_endstop')
-    mcu_endstop = pin_params.get('endstop_mcu')
-    if mcu_endstop is None:
-        mcu_endstop = pin_params['chip'].setup_pin('endstop', pin_params)
-        pin_params['endstop_mcu'] = mcu_endstop
-    return mcu_endstop
 
 
 ######################################################################
 # Steppers
 ######################################################################
 
-<<<<<<< HEAD
-# Code storing the definitions for a stepper motor
-class PrinterStepper:
-    def __init__(self, config, logger=None):
-        self.printer = printer = config.get_printer()
-        self.name = config.get_name()
-        if logger is None:
-            self.logger = printer.get_logger(self.name)
-        else:
-            self.logger = logger.getChild(self.name)
-        self.need_motor_enable = True
-        # Configure driver
-        self.driver = driver = driver_base.load_driver(config)
-        step_dist = driver.step_dist
-        # Stepper definition
-        ppins = printer.lookup_object('pins')
-        step_pin = config.get('step_pin')
-        self.mcu_stepper = mcu_stepper = ppins.setup_pin('stepper', step_pin)
-        dir_pin = config.get('dir_pin')
-        dir_pin_params = ppins.lookup_pin(dir_pin, can_invert=True)
-        mcu_stepper.setup_dir_pin(dir_pin_params)
-        mcu_stepper.setup_step_distance(step_dist)
-        mcu_stepper.add_active_callback(self._stepper_active)
-        self.enable = lookup_enable_pin(ppins, config.get('enable_pin', None))
-        # Register STEPPER_BUZZ command
-        force_move = printer.try_load_module(config, 'force_move')
-        force_move.register_stepper(self)
-        # Wrappers
-        self.setup_itersolve = mcu_stepper.setup_itersolve
-        self.generate_steps = mcu_stepper.generate_steps
-        self.set_trapq = mcu_stepper.set_trapq
-        self.set_stepper_kinematics = mcu_stepper.set_stepper_kinematics
-        self.calc_position_from_coord = mcu_stepper.calc_position_from_coord
-        self.set_position = mcu_stepper.set_position
-        self.get_commanded_position = mcu_stepper.get_commanded_position
-        self.set_commanded_position = mcu_stepper.set_commanded_position
-        self.get_mcu_position = mcu_stepper.get_mcu_position
-        self.get_step_dist = mcu_stepper.get_step_dist
-        self.is_dir_inverted = mcu_stepper.is_dir_inverted
-=======
 # Interface to low-level mcu and chelper code
 class MCU_stepper:
     def __init__(self, name, step_pin_params, dir_pin_params, step_dist):
@@ -99,7 +44,6 @@
         self._trapq = ffi_main.NULL
     def get_mcu(self):
         return self._mcu
->>>>>>> e532b75e
     def get_name(self, short=False):
         if short and self._name.startswith('stepper_'):
             return self._name[8:]
@@ -110,29 +54,6 @@
         return math.sqrt(2. * dist / accel + time_offset**2) - time_offset
     def set_max_jerk(self, max_halt_velocity, max_accel):
         # Calculate the firmware's maximum halt interval time
-<<<<<<< HEAD
-        step_dist = self.get_step_dist()
-        last_step_time = self._dist_to_time(
-            step_dist, max_halt_velocity, max_accel)
-        second_last_step_time = self._dist_to_time(
-            2. * step_dist, max_halt_velocity, max_accel)
-        min_stop_interval = second_last_step_time - last_step_time
-        self.mcu_stepper.setup_min_stop_interval(min_stop_interval)
-    def _stepper_active(self, active_time):
-        self.motor_enable(active_time, 1)
-    def motor_enable(self, print_time, enable=0):
-        if self.need_motor_enable != (not enable):
-            self.enable.set_enable(print_time, enable)
-        self.printer.send_event('motor_state', ['off', 'on'][enable])
-        self.need_motor_enable = not enable
-        if not enable:
-            # Enable stepper on future stepper movement
-            self.mcu_stepper.add_active_callback(self._stepper_active)
-    def is_motor_enabled(self):
-        return not self.need_motor_enable
-    def get_driver(self):
-        return self.driver
-=======
         last_step_time = self._dist_to_time(self._step_dist,
                                             max_halt_velocity, max_accel)
         second_last_step_time = self._dist_to_time(2. * self._step_dist,
@@ -238,18 +159,27 @@
         if ret:
             raise error("Internal error in stepcompress")
 
+    _driver = None
+    def set_driver(self, driver):
+        self._driver = driver
+    def get_driver(self):
+        return self._driver
+
 # Helper code to build a stepper object from a config section
 def PrinterStepper(config):
     printer = config.get_printer()
     name = config.get_name()
+    driver = driver_base.load_driver(config)
+    step_dist = driver.step_dist
     # Stepper definition
     ppins = printer.lookup_object('pins')
     step_pin = config.get('step_pin')
     step_pin_params = ppins.lookup_pin(step_pin, can_invert=True)
     dir_pin = config.get('dir_pin')
     dir_pin_params = ppins.lookup_pin(dir_pin, can_invert=True)
-    step_dist = config.getfloat('step_distance', above=0.)
+    #step_dist = config.getfloat('step_distance', above=0.)
     mcu_stepper = MCU_stepper(name, step_pin_params, dir_pin_params, step_dist)
+    mcu_stepper.set_driver(driver)
     # Support for stepper enable pin handling
     stepper_enable = printer.try_load_module(config, 'stepper_enable')
     stepper_enable.register_stepper(mcu_stepper, config.get('enable_pin', None))
@@ -257,7 +187,6 @@
     force_move = printer.try_load_module(config, 'force_move')
     force_move.register_stepper(mcu_stepper)
     return mcu_stepper
->>>>>>> e532b75e
 
 
 ######################################################################
@@ -267,37 +196,8 @@
 # A motor control "rail" with one (or more) steppers and one (or more)
 # endstops.
 class PrinterRail:
-    @staticmethod
-    def __get_endstop_pin(config):
-        homing_dirs = { 'min' : False, 'max' : True, 'NA' : None}
-        homing_dir  = config.getchoice(
-            'homing_direction', homing_dirs, 'NA')
-        endstop_pin = {
-            False: 'endstop_min_pin',
-            True: 'endstop_max_pin',
-            None: 'endstop_pin'}[homing_dir]
-        if config.get(endstop_pin, default=None) is None:
-            endstop_pin = 'endstop_pin'
-            homing_dir = None
-        return homing_dir, endstop_pin
     def __init__(self, config, need_position_minmax=True,
                  default_position_endstop=None):
-<<<<<<< HEAD
-        homing_dir, endstop_pin = self.__get_endstop_pin(config)
-        # Primary stepper
-        stepper = PrinterStepper(config)
-        self.logger = stepper.logger
-        self.steppers = [stepper]
-        self.name = stepper.get_name(short=True)
-        self.get_commanded_position = stepper.get_commanded_position
-        self.is_motor_enabled = stepper.is_motor_enabled
-        # Primary endstop and its position
-        printer = config.get_printer()
-        ppins = printer.lookup_object('pins')
-        mcu_endstop = lookup_endstop_pin(ppins, config.get(endstop_pin))
-        self.endstops = [(mcu_endstop, self.name)]
-        stepper.add_to_endstop(mcu_endstop)
-=======
         # Primary stepper and endstop
         self.steppers = []
         self.endstops = []
@@ -305,7 +205,6 @@
         self.get_commanded_position = self.steppers[0].get_commanded_position
         # Primary endstop position
         mcu_endstop = self.endstops[0][0]
->>>>>>> e532b75e
         if hasattr(mcu_endstop, "get_position_endstop"):
             self.position_endstop = mcu_endstop.get_position_endstop()
         elif default_position_endstop is None:
@@ -334,7 +233,7 @@
         self.homing_retract_dist = config.getfloat(
             'homing_retract_dist', 5., minval=0.)
         self.homing_positive_dir = config.getboolean(
-            'homing_positive_dir', homing_dir)
+            'homing_positive_dir', None)
         if self.homing_positive_dir is None:
             axis_len = self.position_max - self.position_min
             if self.position_endstop <= self.position_min + axis_len / 4.:
@@ -370,23 +269,6 @@
     def add_extra_stepper(self, config):
         stepper = PrinterStepper(config)
         self.steppers.append(stepper)
-<<<<<<< HEAD
-        mcu_endstop = self.endstops[0][0]
-        homing_dir, endstop_pin = self.__get_endstop_pin(config)
-        endstop_pin = config.get(endstop_pin, None)
-        if endstop_pin is not None:
-            printer = config.get_printer()
-            ppins = printer.lookup_object('pins')
-            mcu_endstop = lookup_endstop_pin(ppins, endstop_pin)
-            name = stepper.get_name(short=True)
-            self.endstops.append((mcu_endstop, name))
-            query_endstops = printer.try_load_module(config, 'query_endstops')
-            query_endstops.register_endstop(mcu_endstop, name)
-        stepper.add_to_endstop(mcu_endstop)
-    def add_to_endstop(self, mcu_endstop):
-        for stepper in self.steppers:
-            stepper.add_to_endstop(mcu_endstop)
-=======
         if self.endstops and config.get('endstop_pin', None) is None:
             # No endstop defined - use primary endstop
             self.endstops[0][0].add_stepper(stepper)
@@ -399,7 +281,6 @@
         self.endstops.append((mcu_endstop, name))
         query_endstops = printer.try_load_module(config, 'query_endstops')
         query_endstops.register_endstop(mcu_endstop, name)
->>>>>>> e532b75e
     def setup_itersolve(self, alloc_func, *params):
         for stepper in self.steppers:
             stepper.setup_itersolve(alloc_func, *params)

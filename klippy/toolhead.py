# Code for coordinating events on the printer toolhead
#
# Copyright (C) 2016-2018  Kevin O'Connor <kevin@koconnor.net>
#
# This file may be distributed under the terms of the GNU GPLv3 license.
import math, logging, importlib
import mcu, homing, chelper, kinematics.extruder

# Common suffixes: _d is distance (in mm), _v is velocity (in
#   mm/second), _v2 is velocity squared (mm^2/s^2), _t is time (in
#   seconds), _r is ratio (scalar between 0.0 and 1.0)

# Class to track each move request
class Move:
    def __init__(self, toolhead, start_pos, end_pos, speed):
        self.toolhead = toolhead
        self.start_pos = tuple(start_pos)
        self.end_pos = tuple(end_pos)
        self.accel = toolhead.max_accel
        velocity = min(speed, toolhead.max_velocity)
        self.cmove = toolhead.cmove
        self.is_kinematic_move = True
        self.axes_d = axes_d = [end_pos[i] - start_pos[i] for i in (0, 1, 2, 3)]
        self.move_d = move_d = math.sqrt(sum([d*d for d in axes_d[:3]]))
        if move_d < .000000001:
            # Extrude only move
            self.end_pos = (start_pos[0], start_pos[1], start_pos[2],
                            end_pos[3])
            axes_d[0] = axes_d[1] = axes_d[2] = 0.
            self.move_d = move_d = abs(axes_d[3])
            self.accel = 99999999.9
            velocity = speed
            self.is_kinematic_move = False
        self.min_move_t = move_d / velocity
        # Junction speeds are tracked in velocity squared.  The
        # delta_v2 is the maximum amount of this squared-velocity that
        # can change in this move.
        self.max_start_v2 = 0.
        self.max_cruise_v2 = velocity**2
        self.delta_v2 = 2.0 * move_d * self.accel
        self.max_smoothed_v2 = 0.
        self.smooth_delta_v2 = 2.0 * move_d * toolhead.max_accel_to_decel
    def limit_speed(self, speed, accel):
        speed2 = speed**2
        if speed2 < self.max_cruise_v2:
            self.max_cruise_v2 = speed2
            self.min_move_t = self.move_d / speed
        self.accel = min(self.accel, accel)
        self.delta_v2 = 2.0 * self.move_d * self.accel
        self.smooth_delta_v2 = min(self.smooth_delta_v2, self.delta_v2)
    def calc_junction(self, prev_move):
        if not self.is_kinematic_move or not prev_move.is_kinematic_move:
            return
        # Allow extruder to calculate its maximum junction
        extruder_v2 = self.toolhead.extruder.calc_junction(prev_move, self)
        # Find max velocity using "approximated centripetal velocity"
        axes_d = self.axes_d
        prev_axes_d = prev_move.axes_d
        junction_cos_theta = -((axes_d[0] * prev_axes_d[0]
                                + axes_d[1] * prev_axes_d[1]
                                + axes_d[2] * prev_axes_d[2])
                               / (self.move_d * prev_move.move_d))
        if junction_cos_theta > 0.999999:
            return
        junction_cos_theta = max(junction_cos_theta, -0.999999)
        sin_theta_d2 = math.sqrt(0.5*(1.0-junction_cos_theta))
        R = (self.toolhead.junction_deviation * sin_theta_d2
             / (1. - sin_theta_d2))
        tan_theta_d2 = sin_theta_d2 / math.sqrt(0.5*(1.0+junction_cos_theta))
        move_centripetal_v2 = .5 * self.move_d * tan_theta_d2 * self.accel
        prev_move_centripetal_v2 = (.5 * prev_move.move_d * tan_theta_d2
                                    * prev_move.accel)
        self.max_start_v2 = min(
            R * self.accel, R * prev_move.accel,
            move_centripetal_v2, prev_move_centripetal_v2,
            extruder_v2, self.max_cruise_v2, prev_move.max_cruise_v2,
            prev_move.max_start_v2 + prev_move.delta_v2)
        self.max_smoothed_v2 = min(
            self.max_start_v2
            , prev_move.max_smoothed_v2 + prev_move.smooth_delta_v2)
    def set_junction(self, start_v2, cruise_v2, end_v2):
        # Determine accel, cruise, and decel portions of the move distance
        inv_delta_v2 = 1. / self.delta_v2
        self.accel_r = accel_r = (cruise_v2 - start_v2) * inv_delta_v2
        self.decel_r = decel_r = (cruise_v2 - end_v2) * inv_delta_v2
        self.cruise_r = cruise_r = 1. - accel_r - decel_r
        # Determine move velocities
        self.start_v = start_v = math.sqrt(start_v2)
        self.cruise_v = cruise_v = math.sqrt(cruise_v2)
        self.end_v = end_v = math.sqrt(end_v2)
        # Determine time spent in each portion of move (time is the
        # distance divided by average velocity)
        self.accel_t = accel_r * self.move_d / ((start_v + cruise_v) * 0.5)
        self.cruise_t = cruise_r * self.move_d / cruise_v
        self.decel_t = decel_r * self.move_d / ((end_v + cruise_v) * 0.5)
    def move(self):
        # Generate step times for the move
        next_move_time = self.toolhead.get_next_move_time()
        if self.is_kinematic_move:
            self.toolhead.move_fill(
                self.cmove, next_move_time,
                self.accel_t, self.cruise_t, self.decel_t,
                self.start_pos[0], self.start_pos[1], self.start_pos[2],
                self.axes_d[0], self.axes_d[1], self.axes_d[2],
                self.start_v, self.cruise_v, self.accel)
            self.toolhead.kin.move(next_move_time, self)
        if self.axes_d[3]:
            self.toolhead.extruder.move(next_move_time, self)
        self.toolhead.update_move_time(
            self.accel_t + self.cruise_t + self.decel_t)

LOOKAHEAD_FLUSH_TIME = 0.250

# Class to track a list of pending move requests and to facilitate
# "look-ahead" across moves to reduce acceleration between moves.
class MoveQueue:
    def __init__(self):
        self.extruder_lookahead = None
        self.queue = []
        self.leftover = 0
        self.junction_flush = LOOKAHEAD_FLUSH_TIME
    def reset(self):
        del self.queue[:]
        self.leftover = 0
        self.junction_flush = LOOKAHEAD_FLUSH_TIME
    def set_flush_time(self, flush_time):
        self.junction_flush = flush_time
    def set_extruder(self, extruder):
        self.extruder_lookahead = extruder.lookahead
    def flush(self, lazy=False):
        self.junction_flush = LOOKAHEAD_FLUSH_TIME
        update_flush_count = lazy
        queue = self.queue
        flush_count = len(queue)
        # Traverse queue from last to first move and determine maximum
        # junction speed assuming the robot comes to a complete stop
        # after the last move.
        delayed = []
        next_end_v2 = next_smoothed_v2 = peak_cruise_v2 = 0.
        for i in range(flush_count-1, self.leftover-1, -1):
            move = queue[i]
            reachable_start_v2 = next_end_v2 + move.delta_v2
            start_v2 = min(move.max_start_v2, reachable_start_v2)
            reachable_smoothed_v2 = next_smoothed_v2 + move.smooth_delta_v2
            smoothed_v2 = min(move.max_smoothed_v2, reachable_smoothed_v2)
            if smoothed_v2 < reachable_smoothed_v2:
                # It's possible for this move to accelerate
                if (smoothed_v2 + move.smooth_delta_v2 > next_smoothed_v2
                    or delayed):
                    # This move can decelerate or this is a full accel
                    # move after a full decel move
                    if update_flush_count and peak_cruise_v2:
                        flush_count = i
                        update_flush_count = False
                    peak_cruise_v2 = min(move.max_cruise_v2, (
                        smoothed_v2 + reachable_smoothed_v2) * .5)
                    if delayed:
                        # Propagate peak_cruise_v2 to any delayed moves
                        if not update_flush_count and i < flush_count:
                            mc_v2 = peak_cruise_v2
                            for m, ms_v2, me_v2 in reversed(delayed):
                                mc_v2 = min(mc_v2, ms_v2)
                                m.set_junction(min(ms_v2, mc_v2), mc_v2
                                               , min(me_v2, mc_v2))
                        del delayed[:]
                if not update_flush_count and i < flush_count:
                    cruise_v2 = min((start_v2 + reachable_start_v2) * .5
                                    , move.max_cruise_v2, peak_cruise_v2)
                    move.set_junction(min(start_v2, cruise_v2), cruise_v2
                                      , min(next_end_v2, cruise_v2))
            else:
                # Delay calculating this move until peak_cruise_v2 is known
                delayed.append((move, start_v2, next_end_v2))
            next_end_v2 = start_v2
            next_smoothed_v2 = smoothed_v2
        if update_flush_count:
            return
        # Allow extruder to do its lookahead
        move_count = self.extruder_lookahead(queue, flush_count, lazy)
        # Generate step times for all moves ready to be flushed
        for move in queue[:move_count]:
            move.move()
        # Remove processed moves from the queue
        self.leftover = flush_count - move_count
        del queue[:move_count]
    def add_move(self, move):
        self.queue.append(move)
        if len(self.queue) == 1:
            return
        move.calc_junction(self.queue[-2])
        self.junction_flush -= move.min_move_t
        if self.junction_flush <= 0.:
            # Enough moves have been queued to reach the target flush time.
            self.flush(lazy=True)

STALL_TIME = 0.100

DRIP_SEGMENT_TIME = 0.050
DRIP_TIME = 0.150
class DripModeEndSignal(Exception):
    pass

# Main code to track events (and their timing) on the printer toolhead
class ToolHead:
    def __init__(self, config):
        self.printer = printer = config.get_printer()
        self.logger = printer.get_logger('toolhead')
        self.logger.info("toolhead '{}' created".format(config.section))
        self.reactor = self.printer.get_reactor()
        self.all_mcus = [
            m for n, m in self.printer.lookup_objects(module='mcu')]
        self.mcu = self.all_mcus[0]
        self.move_queue = MoveQueue()
        self.commanded_pos = [0., 0., 0., 0.]
        self.printer.register_event_handler("gcode:request_restart",
                                            self._handle_request_restart)
        self.printer.register_event_handler("klippy:shutdown",
                                            self._handle_shutdown)
        # Velocity and acceleration control
        self.max_velocity = config.getfloat('max_velocity', above=0.)
        self.max_accel = config.getfloat('max_accel', above=0.)
        decel_ratio = config.getfloat(
            'max_accel_to_decel_ratio', default=1.0, above=0.,
            maxval=1.)
        self.requested_accel_to_decel = config.getfloat(
            'max_accel_to_decel', self.max_accel * decel_ratio, above=0.)
        self.max_accel_to_decel = self.requested_accel_to_decel
        self.square_corner_velocity = config.getfloat(
            'square_corner_velocity', 5., minval=0.)
        self.config_max_velocity = self.max_velocity
        self.config_max_accel = self.max_accel
        self.config_square_corner_velocity = self.square_corner_velocity
        self.junction_deviation = 0.
        self._calc_junction_deviation()
        self.require_home_after_motor_off = config.getboolean(
            'require_home_after_motor_off', True)
        self.sw_limit_check_enabled = config.getboolean(
            'sw_limit_check_enabled', True)
        self.allow_move_wo_homing = config.getboolean(
            'allow_move_without_home', False)
        # Print time tracking
        self.buffer_time_low = config.getfloat(
            'buffer_time_low', 1.000, above=0.)
        self.buffer_time_high = config.getfloat(
            'buffer_time_high', 2.000, above=self.buffer_time_low)
        self.buffer_time_start = config.getfloat(
            'buffer_time_start', 0.250, above=0.)
        self.move_flush_time = config.getfloat(
            'move_flush_time', 0.050, above=0.)
        self.print_time = 0.
        self.special_queuing_state = "Flushed"
        self.need_check_stall = -1.
        self.flush_timer = self.reactor.register_timer(self._flush_handler)
        self.move_queue.set_flush_time(self.buffer_time_high)
        self.last_print_start_time = 0.
        self.idle_flush_print_time = 0.
        self.print_stall = 0
        self.drip_completion = None
        # Setup iterative solver
        ffi_main, ffi_lib = chelper.get_ffi()
        self.cmove = ffi_main.gc(ffi_lib.move_alloc(), ffi_lib.free)
        self.move_fill = ffi_lib.move_fill
        # Create kinematics class
        self.extruder = kinematics.extruder.DummyExtruder()
        self.move_queue.set_extruder(self.extruder)
        kin_name = config.get('kinematics')
        try:
            mod = importlib.import_module('kinematics.' + kin_name)
            self.kin = mod.load_kinematics(self, config)
        except config.error as e:
            raise
        except self.printer.lookup_object('pins').error as e:
            raise
        except:
            msg = "Error loading kinematics '%s'" % (kin_name,)
            self.logger.exception(msg)
            raise config.error(msg)
        # SET_VELOCITY_LIMIT command
        gcode = self.printer.lookup_object('gcode')
        gcode.register_command('SET_VELOCITY_LIMIT',
                               self.cmd_SET_VELOCITY_LIMIT,
                               desc=self.cmd_SET_VELOCITY_LIMIT_help)
        # gcode.register_command('M204', self.cmd_M204)
        # Load some default modules
        self.printer.try_load_module(config, "idle_timeout")
        self.printer.try_load_module(config, "statistics")
        self.printer.try_load_module(config, "manual_probe")
<<<<<<< HEAD
        self.logger.info("max_accel: %s" % (self.max_accel,))
        self.logger.info("max_accel_to_decel: %s" % (self.max_accel_to_decel,))
        self.logger.info("junction_deviation: %s" % (self.junction_deviation,))
    def get_estimated_print_time(self):
        return self.mcu.estimated_print_time(self.reactor.monotonic())
    def get_print_time(self):
        return self.print_time - self.last_print_start_time
    def motor_heater_off(self):
        self.motor_off()
        print_time = self.get_last_move_time()
        self.printer.lookup_object("heater").turn_off_all_heaters(print_time)
        for n, fan in self.printer.lookup_objects('fan'):
            fan.set_speed(print_time, 0.0)
=======
        self.printer.try_load_module(config, "tuning_tower")
>>>>>>> dd77b46d
    # Print time tracking
    def update_move_time(self, movetime):
        self.print_time += movetime
        flush_to_time = self.print_time - self.move_flush_time
        for m in self.all_mcus:
            m.flush_moves(flush_to_time)
    def _calc_print_time(self):
        curtime = self.reactor.monotonic()
        est_print_time = self.mcu.estimated_print_time(curtime)
        if est_print_time + self.buffer_time_start > self.print_time:
            self.print_time = est_print_time + self.buffer_time_start
            self.last_print_start_time = self.print_time
            self.printer.send_event("toolhead:sync_print_time",
                                    curtime, est_print_time, self.print_time)
    def get_next_move_time(self):
        if not self.special_queuing_state:
            return self.print_time
        if self.special_queuing_state == "Drip":
            # In "Drip" state - wait until ready to send next move
            while 1:
                if self.drip_completion.test():
                    raise DripModeEndSignal()
                curtime = self.reactor.monotonic()
                est_print_time = self.mcu.estimated_print_time(curtime)
                wait_time = self.print_time - est_print_time - DRIP_TIME
                if wait_time <= 0. or self.mcu.is_fileoutput():
                    return self.print_time
                self.drip_completion.wait(curtime + wait_time)
        # Transition from "Flushed"/"Priming" state to main state
        self.special_queuing_state = ""
        self.need_check_stall = -1.
        self.reactor.update_timer(self.flush_timer, self.reactor.NOW)
        self._calc_print_time()
        return self.print_time
    def _full_flush(self):
        # Transition from "Flushed"/"Priming"/main state to "Flushed" state
        self.move_queue.flush()
        self.special_queuing_state = "Flushed"
        self.need_check_stall = -1.
        self.reactor.update_timer(self.flush_timer, self.reactor.NEVER)
        self.move_queue.set_flush_time(self.buffer_time_high)
        self.idle_flush_print_time = 0.
        for m in self.all_mcus:
            m.flush_moves(self.print_time)
    def _flush_lookahead(self):
        if self.special_queuing_state:
            return self._full_flush()
        self.move_queue.flush()
    def get_last_move_time(self):
        self._flush_lookahead()
        if self.special_queuing_state:
            self._calc_print_time()
        return self.print_time
    def _check_stall(self):
        eventtime = self.reactor.monotonic()
        if self.special_queuing_state:
            if self.idle_flush_print_time:
                # Was in "Flushed" state and got there from idle input
                est_print_time = self.mcu.estimated_print_time(eventtime)
                if est_print_time < self.idle_flush_print_time:
                    self.print_stall += 1
                self.idle_flush_print_time = 0.
            # Transition from "Flushed"/"Priming" state to "Priming" state
            self.special_queuing_state = "Priming"
            self.need_check_stall = -1.
            self.reactor.update_timer(self.flush_timer, eventtime + 0.100)
        # Check if there are lots of queued moves and stall if so
        while 1:
            est_print_time = self.mcu.estimated_print_time(eventtime)
            buffer_time = self.print_time - est_print_time
            stall_time = buffer_time - self.buffer_time_high
            if stall_time <= 0.:
                break
            if self.mcu.is_fileoutput():
                self.need_check_stall = self.reactor.NEVER
                return
            eventtime = self.reactor.pause(eventtime + min(1., stall_time))
        if not self.special_queuing_state:
            # In main state - defer stall checking until needed
            self.need_check_stall = (est_print_time + self.buffer_time_high
                                     + 0.100)
    def _flush_handler(self, eventtime):
        try:
            print_time = self.print_time
            buffer_time = print_time - self.mcu.estimated_print_time(eventtime)
            if buffer_time > self.buffer_time_low:
                # Running normally - reschedule check
                return eventtime + buffer_time - self.buffer_time_low
            # Under ran low buffer mark - flush lookahead queue
            self._full_flush()
            if print_time != self.print_time:
                self.idle_flush_print_time = self.print_time
        except:
            self.logger.exception("Exception in flush_handler")
            self.printer.invoke_shutdown("Exception in flush_handler")
        return self.reactor.NEVER
    # Movement commands
    def get_position(self):
        return list(self.commanded_pos)
    def set_position(self, newpos, homing_axes=()):
        self._flush_lookahead()
        self.commanded_pos[:] = newpos
        self.kin.set_position(newpos, homing_axes)
    def move(self, newpos, speed, check=True):
        move = Move(self, self.commanded_pos, newpos, speed)
        if not move.move_d:
            return
        if move.is_kinematic_move and check:
            self.kin.check_move(move)
        if move.axes_d[3]:
            self.extruder.check_move(move)
        self.commanded_pos[:] = move.end_pos
        self.move_queue.add_move(move)
        if self.print_time > self.need_check_stall:
            self._check_stall()
    def dwell(self, delay):
        self.get_last_move_time()
        self.update_move_time(delay)
        self._check_stall()
    def motor_off(self):
        self.dwell(STALL_TIME)
        last_move_time = self.get_last_move_time()
        self.kin.motor_off(last_move_time)
        for ext in kinematics.extruder.get_printer_extruders(self.printer):
            ext.motor_off(last_move_time)
        self.printer.send_event("toolhead:motor_off", last_move_time)
        self.dwell(STALL_TIME)
        self.logger.debug('; Max time of %f', last_move_time)
    def wait_moves(self):
        self._flush_lookahead()
        if self.mcu.is_fileoutput():
            return
        eventtime = self.reactor.monotonic()
        while (not self.special_queuing_state
               or self.print_time >= self.mcu.estimated_print_time(eventtime)):
            eventtime = self.reactor.pause(eventtime + 0.100)
    def set_extruder(self, extruder):
        last_move_time = self.get_last_move_time()
        self.extruder.set_active(last_move_time, False)
        extrude_pos = extruder.set_active(last_move_time, True)
        self.extruder = extruder
        self.move_queue.set_extruder(extruder)
        self.commanded_pos[3] = extrude_pos
    def get_extruder(self):
        return self.extruder
    def drip_move(self, newpos, speed):
        # Validate move
        move = Move(self, self.commanded_pos, newpos, speed)
        if move.axes_d[3]:
            raise homing.CommandError("Invalid drip move")
        if not move.move_d or not move.is_kinematic_move:
            return
        self.kin.check_move(move)
        speed = math.sqrt(move.max_cruise_v2)
        move_accel = move.accel
        # Transition to "Flushed" state and then to "Drip" state
        self._full_flush()
        self.special_queuing_state = "Drip"
        self.need_check_stall = self.reactor.NEVER
        self.reactor.update_timer(self.flush_timer, self.reactor.NEVER)
        self.drip_completion = self.reactor.completion()
        # Split move into many tiny moves and queue them
        num_moves = max(1, int(math.ceil(move.min_move_t / DRIP_SEGMENT_TIME)))
        inv_num_moves = 1. / float(num_moves)
        submove_d = [d * inv_num_moves for d in move.axes_d]
        prev_pos = move.start_pos
        self._calc_print_time()
        try:
            for i in range(num_moves-1):
                next_pos = [p + d for p, d in zip(prev_pos, submove_d)]
                smove = Move(self, prev_pos, next_pos, speed)
                smove.limit_speed(speed, move_accel)
                self.move_queue.add_move(smove)
                prev_pos = next_pos
            smove = Move(self, prev_pos, move.end_pos, speed)
            smove.limit_speed(speed, move_accel)
            self.move_queue.add_move(smove)
            self.move_queue.flush()
        except DripModeEndSignal as e:
            self.move_queue.reset()
        # Return to "Flushed" state
        self._full_flush()
    def signal_drip_mode_end(self):
        self.drip_completion.complete(True)
    # Misc commands
    def stats(self, eventtime):
        for m in self.all_mcus:
            m.check_active(self.print_time, eventtime)
        buffer_time = self.print_time - self.mcu.estimated_print_time(eventtime)
        is_active = buffer_time > -60. or not self.special_queuing_state
        return is_active, "print_time=%.3f buffer_time=%.3f print_stall=%d" % (
            self.print_time, max(buffer_time, 0.), self.print_stall)
    def check_busy(self, eventtime):
        est_print_time = self.mcu.estimated_print_time(eventtime)
        lookahead_empty = not self.move_queue.queue
        return self.print_time, est_print_time, lookahead_empty
    def get_status(self, eventtime):
        print_time = self.print_time
        estimated_print_time = self.mcu.estimated_print_time(eventtime)
        last_print_start_time = self.last_print_start_time
        buffer_time = print_time - estimated_print_time
        if buffer_time > -1. or not self.special_queuing_state:
            status = "Printing"
        else:
            status = "Ready"
        return { 'status': status, 'print_time': print_time,
                 'estimated_print_time': estimated_print_time,
                 'position': homing.Coord(*self.commanded_pos),
                 'printing_time': print_time - last_print_start_time }
    def _handle_request_restart(self, print_time):
        self.motor_off()
    def _handle_shutdown(self):
        self.move_queue.reset()
    def get_kinematics(self):
        return self.kin
    def get_max_velocity(self):
        return self.max_velocity, self.max_accel
    def get_max_axis_halt(self):
        # Determine the maximum velocity a cartesian axis could halt
        # at due to the junction_deviation setting.  The 8.0 was
        # determined experimentally.
        return min(self.max_velocity,
                   math.sqrt(8. * self.junction_deviation * self.max_accel))
    def _calc_junction_deviation(self):
        scv2 = self.square_corner_velocity**2
        self.junction_deviation = scv2 * (math.sqrt(2.) - 1.) / self.max_accel
        self.max_accel_to_decel = min(self.requested_accel_to_decel,
                                      self.max_accel)
    cmd_SET_VELOCITY_LIMIT_help = "Set printer velocity limits. " \
                                  "Args: [VELOCITY=] [ACCEL=] [SQUARE_CORNER_VELOCITY=]" \
                                  " [ACCEL_TO_DECEL=]"
    def cmd_SET_VELOCITY_LIMIT(self, params):
        print_time = self.get_last_move_time()
        gcode = self.printer.lookup_object('gcode')
        max_velocity = gcode.get_float('VELOCITY', params, self.max_velocity,
                                       above=0.)
        max_accel = gcode.get_float('ACCEL', params, self.max_accel, above=0.)
        square_corner_velocity = gcode.get_float(
            'SQUARE_CORNER_VELOCITY', params, self.square_corner_velocity,
            minval=0.)
        self.requested_accel_to_decel = gcode.get_float(
            'ACCEL_TO_DECEL', params, self.requested_accel_to_decel, above=0.)
        self.max_velocity = min(max_velocity, self.config_max_velocity)
        self.max_accel = min(max_accel, self.config_max_accel)
        self.square_corner_velocity = min(square_corner_velocity,
                                          self.config_square_corner_velocity)
        self._calc_junction_deviation()
        msg = ("max_velocity: %.6f\n"
               "max_accel: %.6f\n"
               "max_accel_to_decel: %.6f\n"
               "square_corner_velocity: %.6f" % (
                   max_velocity, max_accel, self.requested_accel_to_decel,
                   square_corner_velocity))
        self.printer.set_rollover_info("toolhead", "toolhead: %s" % (msg,))
        gcode.respond_info(msg, log=False)
    def cmd_M204(self, params):
        gcode = self.printer.lookup_object('gcode')
        if 'S' in params:
            # Use S for accel
            accel = gcode.get_float('S', params, above=0.)
        elif 'P' in params and 'T' in params:
            # Use minimum of P and T for accel
            accel = min(gcode.get_float('P', params, above=0.),
                        gcode.get_float('T', params, above=0.))
        else:
            gcode.respond_info('Invalid M204 command "%s"'
                               % (params['#original'],))
            return
        self.max_accel = min(accel, self.config_max_accel)
        self._calc_junction_deviation()

def add_printer_objects(config):
    config.get_printer().add_object('toolhead', ToolHead(config))
    kinematics.extruder.add_printer_objects(config)<|MERGE_RESOLUTION|>--- conflicted
+++ resolved
@@ -285,7 +285,7 @@
         self.printer.try_load_module(config, "idle_timeout")
         self.printer.try_load_module(config, "statistics")
         self.printer.try_load_module(config, "manual_probe")
-<<<<<<< HEAD
+        self.printer.try_load_module(config, "tuning_tower")
         self.logger.info("max_accel: %s" % (self.max_accel,))
         self.logger.info("max_accel_to_decel: %s" % (self.max_accel_to_decel,))
         self.logger.info("junction_deviation: %s" % (self.junction_deviation,))
@@ -299,9 +299,6 @@
         self.printer.lookup_object("heater").turn_off_all_heaters(print_time)
         for n, fan in self.printer.lookup_objects('fan'):
             fan.set_speed(print_time, 0.0)
-=======
-        self.printer.try_load_module(config, "tuning_tower")
->>>>>>> dd77b46d
     # Print time tracking
     def update_move_time(self, movetime):
         self.print_time += movetime

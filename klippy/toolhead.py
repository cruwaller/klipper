--- conflicted
+++ resolved
@@ -203,13 +203,9 @@
 # Main code to track events (and their timing) on the printer toolhead
 class ToolHead:
     def __init__(self, config):
-<<<<<<< HEAD
         self.printer = printer = config.get_printer()
         self.logger = printer.logger.getChild('toolhead')
         self.logger.info("toolhead '{}' created".format(config.section))
-=======
-        self.printer = config.get_printer()
->>>>>>> 020ca5ac
         self.reactor = self.printer.get_reactor()
         self.all_mcus = [
             m for n, m in self.printer.lookup_objects(module='mcu')]
@@ -223,16 +219,11 @@
         # Velocity and acceleration control
         self.max_velocity = config.getfloat('max_velocity', above=0.)
         self.max_accel = config.getfloat('max_accel', above=0.)
-<<<<<<< HEAD
         decel_ratio = config.getfloat(
             'max_accel_to_decel_ratio', default=1.0, above=0.,
             maxval=1.)
         self.requested_accel_to_decel = config.getfloat(
             'max_accel_to_decel', self.max_accel * decel_ratio, above=0.)
-=======
-        self.requested_accel_to_decel = config.getfloat(
-            'max_accel_to_decel', self.max_accel * 0.5, above=0.)
->>>>>>> 020ca5ac
         self.max_accel_to_decel = self.requested_accel_to_decel
         self.square_corner_velocity = config.getfloat(
             'square_corner_velocity', 5., minval=0.)
@@ -241,7 +232,6 @@
         self.config_square_corner_velocity = self.square_corner_velocity
         self.junction_deviation = 0.
         self._calc_junction_deviation()
-<<<<<<< HEAD
         self.homing_order = config.get('homing_order', 'XYZ').upper()
         self.require_home_after_motor_off = config.getboolean(
             'require_home_after_motor_off', True)
@@ -249,9 +239,6 @@
             'sw_limit_check_enabled', True)
         self.allow_move_wo_homing = config.getboolean(
             'allow_move_without_home', False)
-
-=======
->>>>>>> 020ca5ac
         # Print time tracking
         self.buffer_time_low = config.getfloat(
             'buffer_time_low', 1.000, above=0.)
@@ -271,18 +258,9 @@
         self.print_stall = 0
         self.drip_completion = None
         # Setup iterative solver
-<<<<<<< HEAD
-        ffi_main, self.ffi_lib = chelper.get_ffi()
-        self.cmove = ffi_main.gc(self.ffi_lib.move_alloc(), self.ffi_lib.free)
-        self.move_fill = self.ffi_lib.move_fill
-        self.accel_order = config.getchoice(
-            'acceleration_order', { "2": 2, "4": 4, "6": 6 }, "2")
-        self.ffi_lib.move_set_accel_order(self.cmove, self.accel_order)
-=======
         ffi_main, ffi_lib = chelper.get_ffi()
         self.cmove = ffi_main.gc(ffi_lib.move_alloc(), ffi_lib.free)
         self.move_fill = ffi_lib.move_fill
->>>>>>> 020ca5ac
         # Create kinematics class
         self.extruder = kinematics.extruder.DummyExtruder()
         self.move_queue.set_extruder(self.extruder)
@@ -290,13 +268,12 @@
         try:
             mod = importlib.import_module('kinematics.' + kin_name)
             self.kin = mod.load_kinematics(self, config)
-        except config.error as e:
+        except config.error:
             raise
-        except self.printer.lookup_object('pins').error as e:
+        except self.printer.lookup_object('pins').error:
             raise
         except:
             msg = "Error loading kinematics '%s'" % (kin_name,)
-<<<<<<< HEAD
             self.logger.exception(msg)
             raise config.error(msg)
         # Pause/Idle position
@@ -317,30 +294,21 @@
                 idle_x, idle_y, idle_z_lift))
         self.logger.info("Idle position command: '%s'" %
             self.idle_position.replace("\n", ", "))
-=======
-            logging.exception(msg)
-            raise config.error(msg)
->>>>>>> 020ca5ac
         # SET_VELOCITY_LIMIT command
         gcode = self.printer.lookup_object('gcode')
         gcode.register_command('SET_VELOCITY_LIMIT',
                                self.cmd_SET_VELOCITY_LIMIT,
                                desc=self.cmd_SET_VELOCITY_LIMIT_help)
-<<<<<<< HEAD
         gcode.register_command('IDLE_POSITION', self.move_to_idle_pos,
                                desc="Move head to defined idle position")
         # Register TURN_OFF_HEATERS command
         gcode.register_command("TURN_OFF_HEATERS", self.cmd_TURN_OFF_HEATERS,
                                desc=self.cmd_TURN_OFF_HEATERS_help)
         # gcode.register_command('M204', self.cmd_M204)
-=======
-        gcode.register_command('M204', self.cmd_M204)
->>>>>>> 020ca5ac
         # Load some default modules
         self.printer.try_load_module(config, "idle_timeout")
         self.printer.try_load_module(config, "statistics")
         self.printer.try_load_module(config, "manual_probe")
-<<<<<<< HEAD
         self.logger.info("Kinematic created: %s" % self.kin.name)
         self.logger.info("max_accel: %s" % (self.max_accel,))
         self.logger.info("max_accel_to_decel: %s" % (self.max_accel_to_decel,))
@@ -355,8 +323,6 @@
             gcode.absolute_coord = orig
     def get_estimated_print_time(self):
         return self.mcu.estimated_print_time(self.reactor.monotonic())
-=======
->>>>>>> 020ca5ac
     # Print time tracking
     def update_move_time(self, movetime):
         self.print_time += movetime
@@ -460,11 +426,7 @@
         self._flush_lookahead()
         self.commanded_pos[:] = newpos
         self.kin.set_position(newpos, homing_axes)
-<<<<<<< HEAD
     def move(self, newpos, speed, check=True):
-=======
-    def move(self, newpos, speed):
->>>>>>> 020ca5ac
         move = Move(self, self.commanded_pos, newpos, speed)
         if not move.move_d:
             return
@@ -480,7 +442,6 @@
         self.get_last_move_time()
         self.update_move_time(delay)
         self._check_stall()
-<<<<<<< HEAD
     def motor_heater_off(self):
         self.motor_off()
         print_time = self.get_last_move_time()
@@ -488,25 +449,15 @@
             h.set_temp(print_time, 0.0)
         for n, fan in self.printer.lookup_objects('fan'):
             fan.set_speed(print_time, 0.0)
-=======
->>>>>>> 020ca5ac
     def motor_off(self):
         self.dwell(STALL_TIME)
         last_move_time = self.get_last_move_time()
         self.kin.motor_off(last_move_time)
-<<<<<<< HEAD
         for key, ext in self.printer.extruder_get().items():
             ext.motor_off(last_move_time)
         self.printer.send_event("toolhead:motor_off", last_move_time)
         self.dwell(STALL_TIME)
         self.logger.debug('; Max time of %f', last_move_time)
-=======
-        for ext in kinematics.extruder.get_printer_extruders(self.printer):
-            ext.motor_off(last_move_time)
-        self.printer.send_event("toolhead:motor_off", last_move_time)
-        self.dwell(STALL_TIME)
-        logging.debug('; Max time of %f', last_move_time)
->>>>>>> 020ca5ac
     def wait_moves(self):
         self._flush_lookahead()
         if self.mcu.is_fileoutput():
@@ -520,7 +471,6 @@
         self.extruder.set_active(last_move_time, False)
         extrude_pos = extruder.set_active(last_move_time, True)
         self.extruder = extruder
-        self.extruder.setup_accel_order(self.accel_order)
         self.move_queue.set_extruder(extruder)
         self.commanded_pos[3] = extrude_pos
     def get_extruder(self):
@@ -558,7 +508,7 @@
             smove.limit_speed(speed, move_accel)
             self.move_queue.add_move(smove)
             self.move_queue.flush()
-        except DripModeEndSignal as e:
+        except DripModeEndSignal:
             self.move_queue.reset()
         # Return to "Flushed" state
         self._full_flush()
@@ -589,11 +539,8 @@
                  'estimated_print_time': estimated_print_time,
                  'position': homing.Coord(*self.commanded_pos),
                  'printing_time': print_time - last_print_start_time }
-<<<<<<< HEAD
     def get_print_time(self):
         return self.print_time - self.last_print_start_time
-=======
->>>>>>> 020ca5ac
     def _handle_request_restart(self, print_time):
         self.motor_off()
     def _handle_shutdown(self):
@@ -613,13 +560,9 @@
         self.junction_deviation = scv2 * (math.sqrt(2.) - 1.) / self.max_accel
         self.max_accel_to_decel = min(self.requested_accel_to_decel,
                                       self.max_accel)
-<<<<<<< HEAD
     cmd_SET_VELOCITY_LIMIT_help = "Set printer velocity limits. " \
                                   "Args: [VELOCITY=] [ACCEL=] [SQUARE_CORNER_VELOCITY=]" \
                                   " [ACCEL_TO_DECEL=]"
-=======
-    cmd_SET_VELOCITY_LIMIT_help = "Set printer velocity limits"
->>>>>>> 020ca5ac
     def cmd_SET_VELOCITY_LIMIT(self, params):
         print_time = self.get_last_move_time()
         gcode = self.printer.lookup_object('gcode')
@@ -631,33 +574,17 @@
             minval=0.)
         self.requested_accel_to_decel = gcode.get_float(
             'ACCEL_TO_DECEL', params, self.requested_accel_to_decel, above=0.)
-<<<<<<< HEAD
-        accel_order = gcode.get_int(
-            'ACCEL_ORDER', params, self.accel_order, minval=2, maxval=6)
-        if accel_order != self.accel_order:
-            self.accel_order = accel_order
-            self.ffi_lib.move_set_accel_order(self.cmove, accel_order)
-            self.extruder.setup_accel_order(accel_order)
-=======
->>>>>>> 020ca5ac
         self.max_velocity = min(max_velocity, self.config_max_velocity)
         self.max_accel = min(max_accel, self.config_max_accel)
         self.square_corner_velocity = min(square_corner_velocity,
                                           self.config_square_corner_velocity)
         self._calc_junction_deviation()
-<<<<<<< HEAD
-        msg = ("max_velocity: %.6f max_accel: %.6f accel_order: %d\n"
-               "max_accel_to_decel: %.6f square_corner_velocity: %.6f" % (
-                   max_velocity, max_accel, accel_order,
-                   self.requested_accel_to_decel, square_corner_velocity))
-=======
         msg = ("max_velocity: %.6f\n"
                "max_accel: %.6f\n"
                "max_accel_to_decel: %.6f\n"
-               "square_corner_velocity: %.6f"% (
+               "square_corner_velocity: %.6f" % (
                    max_velocity, max_accel, self.requested_accel_to_decel,
                    square_corner_velocity))
->>>>>>> 020ca5ac
         self.printer.set_rollover_info("toolhead", "toolhead: %s" % (msg,))
         gcode.respond_info(msg, log=False)
     def cmd_M204(self, params):
@@ -675,16 +602,12 @@
             return
         self.max_accel = min(accel, self.config_max_accel)
         self._calc_junction_deviation()
-<<<<<<< HEAD
     cmd_TURN_OFF_HEATERS_help = "Turn off all heaters"
     def cmd_TURN_OFF_HEATERS(self, params):
         print_time = self.get_last_move_time()
         for n, h in self.printer.lookup_objects("heater"):
             h.set_temp(print_time, 0.0)
 
-=======
->>>>>>> 020ca5ac
-
 def add_printer_objects(config):
     config.get_printer().add_object('toolhead', ToolHead(config))
     kinematics.extruder.add_printer_objects(config)
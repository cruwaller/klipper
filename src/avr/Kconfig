--- conflicted
+++ resolved
@@ -41,14 +41,11 @@
         bool "atmega328"
     config MACH_atmega168
         bool "atmega168"
-    config MACH_atmega168p
-        bool "atmega168p"
 endchoice
 
 config MCU
     string
     default "atmega168" if MACH_atmega168
-    default "atmega168p" if MACH_atmega168p
     default "atmega328" if MACH_atmega328
     default "atmega328p" if MACH_atmega328p
     default "atmega1284p" if MACH_atmega1284p
@@ -65,7 +62,6 @@
     default "avr109" if MACH_at90usb1286 || MACH_at90usb646 || MACH_atmega32u4
     default "arduino"
 
-<<<<<<< HEAD
 config AVRDUDE_UPLOADSPEED_SET
     bool "Manual avrdude upload speed"
     default n
@@ -81,17 +77,11 @@
     default 57600  if (MACH_atmega328 || MACH_atmega328p || MACH_atmega1280)
     default 19200
 
-=======
->>>>>>> 020ca5ac
 choice
     prompt "Processor speed" if LOW_LEVEL_OPTIONS
     config AVR_FREQ_20000000
         bool "20Mhz"
-<<<<<<< HEAD
-        depends on MACH_atmega168 || MACH_atmega168p || MACH_atmega328 || MACH_atmega328p || MACH_atmega644p || MACH_atmega1284p
-=======
         depends on MACH_atmega168 || MACH_atmega328 || MACH_atmega328p || MACH_atmega644p || MACH_atmega1284p
->>>>>>> 020ca5ac
     config AVR_FREQ_16000000
         bool "16Mhz"
     config AVR_FREQ_8000000

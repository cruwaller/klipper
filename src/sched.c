// Basic scheduling functions and startup/shutdown code.
//
// Copyright (C) 2016,2017  Kevin O'Connor <kevin@koconnor.net>
//
// This file may be distributed under the terms of the GNU GPLv3 license.

#include <setjmp.h> // setjmp
#include "autoconf.h" // CONFIG_*
#include "basecmd.h" // stats_update
#include "board/io.h" // readb
#include "board/irq.h" // irq_save
#include "board/misc.h" // timer_from_us
#include "board/pgm.h" // READP
#include "command.h" // shutdown
#include "sched.h" // sched_check_periodic
#include "stepper.h" // stepper_event

#ifdef __LPC1768__
#include "lpc176x/pins_MKS.h"
static uint32_t state = 0;
#endif

/****************************************************************
 * Timers
 ****************************************************************/

static struct timer periodic_timer, *timer_list = &periodic_timer;
static struct timer sentinel_timer, deleted_timer;

// The periodic_timer simplifies the timer code by ensuring there is
// always a timer on the timer list and that there is always a timer
// not far in the future.
static uint_fast8_t
periodic_event(struct timer *t)
{
    // Make sure the stats task runs periodically
    sched_wake_tasks();
    // Reschedule timer
    periodic_timer.waketime += timer_from_us(100000);
    sentinel_timer.waketime = periodic_timer.waketime + 0x80000000;
    return SF_RESCHEDULE;
}

static struct timer periodic_timer = {
    .func = periodic_event,
    .next = &sentinel_timer,
};

// The sentinel timer is always the last timer on timer_list - its
// presence allows the code to avoid checking for NULL while
// traversing timer_list.  Since sentinel_timer.waketime is always
// equal to (periodic_timer.waketime + 0x80000000) any added timer
// must always have a waketime less than one of these two timers.
static uint_fast8_t
sentinel_event(struct timer *t)
{
    shutdown("sentinel timer called");
}

static struct timer sentinel_timer = {
    .func = sentinel_event,
    .waketime = 0x80000000,
};

// Find position for a timer in timer_list and insert it
static void __always_inline
insert_timer(struct timer *t, uint32_t waketime)
{
    struct timer *prev, *pos = timer_list;
    for (;;) {
        prev = pos;
        if (CONFIG_MACH_AVR)
            // micro optimization for AVR - reduces register pressure
            asm("" : "+r"(prev));
        pos = pos->next;
        if (timer_is_before(waketime, pos->waketime))
            break;
    }
    t->next = pos;
    prev->next = t;
}

// Schedule a function call at a supplied time.
void
sched_add_timer(struct timer *add)
{
    uint32_t waketime = add->waketime;
    irqstatus_t flag = irq_save();
    if (unlikely(timer_is_before(waketime, timer_list->waketime))) {
        // This timer is before all other scheduled timers
        struct timer *tl = timer_list;
        if (timer_is_before(waketime, timer_read_time() + timer_from_us(2000)))
            try_shutdown("Timer too close");
        if (tl == &deleted_timer)
            add->next = deleted_timer.next;
        else
            add->next = tl;
        deleted_timer.waketime = waketime;
        deleted_timer.next = add;
        timer_list = &deleted_timer;
        timer_kick();
    } else {
        insert_timer(add, waketime);
    }
    irq_restore(flag);
}

// The deleted timer is used when deleting an active timer.
static uint_fast8_t
deleted_event(struct timer *t)
{
    return SF_DONE;
}

static struct timer deleted_timer = {
    .func = deleted_event,
};

// Remove a timer that may be live.
void
sched_del_timer(struct timer *del)
{
    irqstatus_t flag = irq_save();
    if (timer_list == del) {
        // Deleting the next active timer - replace with deleted_timer
        deleted_timer.waketime = del->waketime;
        deleted_timer.next = del->next;
        timer_list = &deleted_timer;
    } else {
        // Find and remove from timer list (if present)
        struct timer *pos;
        for (pos = timer_list; pos->next; pos = pos->next) {
            if (pos->next == del) {
                pos->next = del->next;
                break;
            }
        }
    }
    irq_restore(flag);
}

// Invoke the next timer - called from board hardware irq code.
unsigned int
sched_timer_dispatch(void)
{
    // Invoke timer callback
    struct timer *t = timer_list;
    uint_fast8_t res;
    uint32_t updated_waketime;
    if (CONFIG_INLINE_STEPPER_HACK && likely(!t->func)) {
        res = stepper_event(t);
        updated_waketime = t->waketime;
    } else {
        res = t->func(t);
        updated_waketime = t->waketime;
    }

    // Update timer_list (rescheduling current timer if necessary)
    unsigned int next_waketime = updated_waketime;
    if (unlikely(res == SF_DONE)) {
        next_waketime = t->next->waketime;
        timer_list = t->next;
    } else if (!timer_is_before(updated_waketime, t->next->waketime)) {
        next_waketime = t->next->waketime;
        timer_list = t->next;
        insert_timer(t, updated_waketime);
    }

    return next_waketime;
}

// Remove all user timers
void
sched_timer_reset(void)
{
    timer_list = &deleted_timer;
    deleted_timer.waketime = periodic_timer.waketime;
    deleted_timer.next = &periodic_timer;
    periodic_timer.next = &sentinel_timer;
    timer_kick();
}


/****************************************************************
 * Tasks
 ****************************************************************/

static int_fast8_t tasks_status;

#define TS_IDLE      -1
#define TS_REQUESTED 0
#define TS_RUNNING   1

// Note that at least one task is ready to run
void
sched_wake_tasks(void)
{
    tasks_status = TS_REQUESTED;
}

// Check if tasks need to be run
uint8_t
sched_tasks_busy(void)
{
    return tasks_status >= TS_REQUESTED;
}

// Note that a task is ready to run
void
sched_wake_task(struct task_wake *w)
{
    sched_wake_tasks();
    writeb(&w->wake, 1);
}

// Check if a task is ready to run (as indicated by sched_wake_task)
uint8_t
sched_check_wake(struct task_wake *w)
{
    if (!readb(&w->wake))
        return 0;
    writeb(&w->wake, 0);
    return 1;
}

// Main task dispatch loop
static void
run_tasks(void)
{
    uint32_t start = timer_read_time();
    for (;;) {
        // Check if can sleep
        if (tasks_status != TS_REQUESTED) {
            start -= timer_read_time();
            irq_disable();
            if (tasks_status != TS_REQUESTED) {
                // Sleep processor (only run timers) until tasks woken
                tasks_status = TS_IDLE;
                do {
                    irq_wait();
                } while (tasks_status != TS_REQUESTED);
            }
            irq_enable();
            start += timer_read_time();
        }
        tasks_status = TS_RUNNING;

        // Run all tasks
        extern void ctr_run_taskfuncs(void);
        ctr_run_taskfuncs();

        // Update statistics
        uint32_t cur = timer_read_time();
        stats_update(start, cur);
        start = cur;

#ifdef __LPC1768__
        state ^= 1;
        gpio_out_write(SBASE_LED2, state);
#endif
    }
}


/****************************************************************
 * Shutdown processing
 ****************************************************************/

static uint_fast8_t shutdown_status, shutdown_reason;

// Return true if the machine is in an emergency stop state
uint8_t
sched_is_shutdown(void)
{
    return !!shutdown_status;
}

// Transition out of shutdown state
void
sched_clear_shutdown(void)
{
    if (!shutdown_status)
        shutdown("Shutdown cleared when not shutdown");
    if (shutdown_status == 2)
        // Ignore attempt to clear shutdown if still processing shutdown
        return;
    shutdown_status = 0;
}

// Invoke all shutdown functions (as declared by DECL_SHUTDOWN)
static void
run_shutdown(int reason)
{
    irq_disable();
    uint32_t cur = timer_read_time();
    if (!shutdown_status)
        shutdown_reason = reason;
    shutdown_status = 2;
    sched_timer_reset();
    extern void ctr_run_shutdownfuncs(void);
    ctr_run_shutdownfuncs();
    shutdown_status = 1;
    irq_enable();

#ifdef __LPC1768__
    serial_uart_puts("shutdown static_string_id=");
    serial_uart_put_num(shutdown_reason, 10);
    serial_uart_put('\n');
#endif
    sendf("shutdown clock=%u static_string_id=%hu", cur, shutdown_reason);
}

// Report the last shutdown reason code
void
sched_report_shutdown(void)
{
#ifdef __LPC1768__
    serial_uart_puts("is_shutdown static_string_id=");
    serial_uart_put_num(shutdown_reason, 10);
    serial_uart_put('\n');
#endif
    sendf("is_shutdown static_string_id=%hu", shutdown_reason);
}

// Shutdown the machine if not already in the process of shutting down
void
sched_try_shutdown(uint_fast8_t reason)
{
    if (!shutdown_status)
        sched_shutdown(reason);
}

static jmp_buf shutdown_jmp;

// Force the machine to immediately run the shutdown handlers
void
sched_shutdown(uint_fast8_t reason)
{
    irq_disable();
    longjmp(shutdown_jmp, reason);
}


/****************************************************************
 * Startup
 ****************************************************************/

// Main loop of program
void
sched_main(void)
{
    extern void ctr_run_initfuncs(void);
    ctr_run_initfuncs();

    sendf("starting");
#ifdef __LPC1768__
    serial_uart_puts("starting\n");
    gpio_out_write(SBASE_LED1, 1);
#endif

    irq_disable();
    int ret = setjmp(shutdown_jmp);
    if (ret)
        run_shutdown(ret);
<<<<<<< HEAD
#ifdef __LPC1768__
    serial_uart_puts("enter to sched loop\n");
#endif
=======
    irq_enable();

>>>>>>> f4ca2989
    run_tasks();
#ifdef __LPC1768__
    serial_uart_puts("exit\n");
    gpio_out_write(SBASE_LED1, 0);
#endif
}<|MERGE_RESOLUTION|>--- conflicted
+++ resolved
@@ -362,14 +362,12 @@
     int ret = setjmp(shutdown_jmp);
     if (ret)
         run_shutdown(ret);
-<<<<<<< HEAD
+
 #ifdef __LPC1768__
     serial_uart_puts("enter to sched loop\n");
 #endif
-=======
     irq_enable();
 
->>>>>>> f4ca2989
     run_tasks();
 #ifdef __LPC1768__
     serial_uart_puts("exit\n");
